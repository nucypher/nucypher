"""
This file is part of nucypher.

nucypher is free software: you can redistribute it and/or modify
it under the terms of the GNU Affero General Public License as published by
the Free Software Foundation, either version 3 of the License, or
(at your option) any later version.

nucypher is distributed in the hope that it will be useful,
but WITHOUT ANY WARRANTY; without even the implied warranty of
MERCHANTABILITY or FITNESS FOR A PARTICULAR PURPOSE.  See the
GNU Affero General Public License for more details.

You should have received a copy of the GNU Affero General Public License
along with nucypher.  If not, see <https://www.gnu.org/licenses/>.

"""


import click
from constant_sorrow.constants import NO_BLOCKCHAIN_CONNECTION
from twisted.internet import stdio

from nucypher.blockchain.eth.interfaces import BlockchainInterface, BlockchainInterfaceFactory
from nucypher.blockchain.eth.registry import BaseContractRegistry
from nucypher.blockchain.eth.utils import datetime_at_period
from nucypher.characters.banners import URSULA_BANNER
from nucypher.cli import actions, painting
from nucypher.cli.actions import (
    get_nucypher_password,
    select_client_account,
    get_client_password
)
from nucypher.cli.config import nucypher_click_config
from nucypher.cli.processes import UrsulaCommandProtocol
from nucypher.cli.types import (
    EIP55_CHECKSUM_ADDRESS,
    NETWORK_PORT,
    EXISTING_READABLE_FILE
)
from nucypher.config.characters import UrsulaConfiguration
from nucypher.config.keyring import NucypherKeyring
from nucypher.utilities.sandbox.constants import (
    TEMPORARY_DOMAIN,
)


@click.command()
@click.argument('action')
@click.option('--dev', '-d', help="Enable development mode", is_flag=True)
@click.option('--dry-run', '-x', help="Execute normally without actually starting the node", is_flag=True)
@click.option('--force', help="Don't ask for confirmation", is_flag=True)
@click.option('--federated-only', '-F', help="Connect only to federated nodes", is_flag=True, default=None)
@click.option('--lonely', help="Do not connect to seednodes", is_flag=True)
@click.option('--network', help="Network Domain Name", type=click.STRING)
@click.option('--teacher', 'teacher_uri', help="An Ursula URI to start learning from (seednode)", type=click.STRING)
@click.option('--min-stake', help="The minimum stake the teacher must have to be a teacher", type=click.INT, default=0)
@click.option('--rest-host', help="The host IP address to run Ursula network services on", type=click.STRING)
@click.option('--rest-port', help="The host port to run Ursula network services on", type=NETWORK_PORT)
@click.option('--db-filepath', help="The database filepath to connect to", type=click.STRING)
@click.option('--staker-address', help="Run on behalf of a specified staking account", type=EIP55_CHECKSUM_ADDRESS)
@click.option('--worker-address', help="Run the worker-ursula with a specified address", type=EIP55_CHECKSUM_ADDRESS)
@click.option('--federated-only', '-F', help="Connect only to federated nodes", is_flag=True, default=None)
@click.option('--interactive', '-I', help="Launch command interface after connecting to seednodes.", is_flag=True, default=False)
@click.option('--config-root', help="Custom configuration directory", type=click.Path())
@click.option('--config-file', help="Path to configuration file", type=EXISTING_READABLE_FILE)
@click.option('--poa', help="Inject POA middleware", is_flag=True, default=None)
@click.option('--geth', '-G', help="Run using the built-in geth node", is_flag=True)
@click.option('--provider', 'provider_uri', help="Blockchain provider's URI", type=click.STRING)
@click.option('--registry-filepath', help="Custom contract registry filepath", type=EXISTING_READABLE_FILE)
@click.option('--sync/--no-sync', default=False)
@nucypher_click_config
def ursula(click_config,
           action,
           dev,
           dry_run,
           force,
           lonely,
           network,
           teacher_uri,
           min_stake,
           rest_host,
           rest_port,
           db_filepath,
           staker_address,
           worker_address,
           federated_only,
           poa,
           config_root,
           config_file,
           provider_uri,
           geth,
           registry_filepath,
           interactive,
           sync,
           ) -> None:
    """
    "Ursula the Untrusted" PRE Re-encryption node management commands.

    \b
    Actions
    -------------------------------------------------
    \b
    init              Create a new Ursula node configuration.
    view              View the Ursula node's configuration.
    run               Run an "Ursula" node.
    save-metadata     Manually write node metadata to disk without running
    forget            Forget all known nodes.
    destroy           Delete Ursula node configuration.
    confirm-activity  Manually confirm-activity for the current period.

    """

    emitter = click_config.emitter

    #
    # Validate
    #

    if federated_only:
        # TODO: consider rephrasing in a more universal voice.
        if geth:
            raise click.BadOptionUsage(option_name="--geth",
                                       message="--geth cannot be used in federated mode.")

        if staker_address:
            raise click.BadOptionUsage(option_name='--staker-address',
                                       message="--staker-address cannot be used in federated mode.")

        if registry_filepath:
            raise click.BadOptionUsage(option_name="--registry-filepath",
                                       message=f"--registry-filepath cannot be used in federated mode.")

    # Banner
    emitter.banner(URSULA_BANNER.format(worker_address or ''))

    #
    # Pre-Launch Warnings
    #

    if dev:
        emitter.echo("WARNING: Running in Development mode", color='yellow', verbosity=1)
    if force:
        emitter.echo("WARNING: Force is enabled", color='yellow', verbosity=1)

    #
    # Internal Ethereum Client
    #

    ETH_NODE = NO_BLOCKCHAIN_CONNECTION
    if geth:
        ETH_NODE = actions.get_provider_process()
        provider_uri = ETH_NODE.provider_uri(scheme='file')

    #
    # Eager Actions
    #

    if action == "init":
        """Create a brand-new persistent Ursula"""

        if dev:
            raise click.BadArgumentUsage("Cannot create a persistent development character")

        if (not staker_address or not worker_address) and not federated_only:

<<<<<<< HEAD
            # Connect to Blockchain
            fetch_registry = registry_filepath is None and not click_config.no_registry
            registry = None
            if registry_filepath:
                registry = EthereumContractRegistry(registry_filepath=registry_filepath)
            blockchain = BlockchainInterface(provider_uri=provider_uri, registry=registry, poa=poa)
            blockchain.connect(fetch_registry=fetch_registry, sync_now=sync, emitter=emitter)

=======
>>>>>>> 3cd061b1
            if not staker_address:
                prompt = "Select staker account"
                staker_address = select_client_account(emitter=emitter, prompt=prompt, provider_uri=provider_uri)

            if not worker_address:
                prompt = "Select worker account"
                worker_address = select_client_account(emitter=emitter, prompt=prompt, provider_uri=provider_uri)

        if not config_root:                         # Flag
            config_root = click_config.config_file  # Envvar

        if not rest_host:
            rest_host = actions.determine_external_ip_address(emitter, force=force)

        download_registry = not federated_only and not click_config.no_registry
        ursula_config = UrsulaConfiguration.generate(password=get_nucypher_password(confirm=True),
                                                     config_root=config_root,
                                                     rest_host=rest_host,
                                                     rest_port=rest_port,
                                                     db_filepath=db_filepath,
                                                     domains={network} if network else None,
                                                     federated_only=federated_only,
                                                     checksum_address=staker_address,
                                                     worker_address=worker_address,
<<<<<<< HEAD
                                                     download_registry=download_registry,
=======
>>>>>>> 3cd061b1
                                                     registry_filepath=registry_filepath,
                                                     provider_process=ETH_NODE,
                                                     provider_uri=provider_uri,
                                                     poa=poa)

        painting.paint_new_installation_help(emitter, new_configuration=ursula_config)
        return

    #
    # Make Ursula
    #

    if dev:
        ursula_config = UrsulaConfiguration(dev_mode=True,
                                            domains={TEMPORARY_DOMAIN},
                                            poa=poa,
                                            registry_filepath=registry_filepath,
                                            provider_process=ETH_NODE,
                                            provider_uri=provider_uri,
                                            checksum_address=staker_address,
                                            worker_address=worker_address,
                                            federated_only=federated_only,
                                            rest_host=rest_host,
                                            rest_port=rest_port,
                                            db_filepath=db_filepath)
    else:
        try:
            ursula_config = UrsulaConfiguration.from_configuration_file(filepath=config_file,
                                                                        domains={network} if network else None,
                                                                        registry_filepath=registry_filepath,
                                                                        provider_process=ETH_NODE,
                                                                        provider_uri=provider_uri,
                                                                        rest_host=rest_host,
                                                                        rest_port=rest_port,
                                                                        db_filepath=db_filepath,
                                                                        poa=poa,
                                                                        federated_only=federated_only)
        except FileNotFoundError:
            return actions.handle_missing_configuration_file(character_config_class=UrsulaConfiguration,
                                                             config_file=config_file)
        except NucypherKeyring.AuthenticationFailed as e:
            emitter.echo(str(e), color='red', bold=True)
<<<<<<< HEAD
            click.get_current_context().exit(1)
            # TODO: Exit codes (not only for this, but for other exceptions)
=======
            # TODO: Exit codes (not only for this, but for other exceptions)
            return click.get_current_context().exit(1)
>>>>>>> 3cd061b1

    #
    # Configured Pre-Authentication Actions
    #

    # Handle destruction and forget *before* network bootstrap and character initialization below
    if action == "destroy":
        """Delete all configuration files from the disk"""
        if dev:
            message = "'nucypher ursula destroy' cannot be used in --dev mode - There is nothing to destroy."
            raise click.BadOptionUsage(option_name='--dev', message=message)
        actions.destroy_configuration(emitter, character_config=ursula_config, force=force)
        return

    elif action == "forget":
        actions.forget(emitter, configuration=ursula_config)
        return

    #
    # Make Ursula
    #
<<<<<<< HEAD
=======

>>>>>>> 3cd061b1
    client_password = None
    if not ursula_config.federated_only:
        if not dev and not click_config.json_ipc:
            client_password = get_client_password(checksum_address=ursula_config.worker_address,
                                                  envvar="NUCYPHER_WORKER_ETH_PASSWORD")

    try:
        URSULA = actions.make_cli_character(character_config=ursula_config,
                                            click_config=click_config,
                                            min_stake=min_stake,
                                            teacher_uri=teacher_uri,
                                            dev=dev,
                                            lonely=lonely,
                                            client_password=client_password)
    except NucypherKeyring.AuthenticationFailed as e:
        emitter.echo(str(e), color='red', bold=True)
<<<<<<< HEAD
        click.get_current_context().exit(1)
        # TODO: Exit codes (not only for this, but for other exceptions)
=======
        # TODO: Exit codes (not only for this, but for other exceptions)
        return click.get_current_context().exit(1)
>>>>>>> 3cd061b1

    #
    # Authenticated Action Switch
    #

    if action == 'run':
        """Seed, Produce, Run!"""

        # GO!
        try:

            # Ursula Deploy Warnings
            emitter.message(
                f"Starting Ursula on {URSULA.rest_interface}",
                color='green',
                bold=True)

            emitter.message(
                f"Connecting to {','.join(ursula_config.domains)}",
                color='green',
                bold=True)

            emitter.message(
                "Working ~ Keep Ursula Online!",
                color='blue',
                bold=True)

            if interactive:
                stdio.StandardIO(UrsulaCommandProtocol(ursula=URSULA, emitter=emitter))

            if dry_run:
                return  # <-- ABORT - (Last Chance)

            # Run - Step 3
            node_deployer = URSULA.get_deployer()
            node_deployer.addServices()
            node_deployer.catalogServers(node_deployer.hendrix)
            node_deployer.run()   # <--- Blocking Call (Reactor)

        # Handle Crash
        except Exception as e:
            ursula_config.log.critical(str(e))
            emitter.message(
                f"{e.__class__.__name__} {e}",
                color='red',
                bold=True)
            raise  # Crash :-(

        # Graceful Exit
        finally:
            emitter.message("Stopping Ursula", color='green')
            ursula_config.cleanup()
            emitter.message("Ursula Stopped", color='red')
        return

    elif action == "save-metadata":
        """Manually save a node self-metadata file"""
        metadata_path = ursula.write_node_metadata(node=URSULA)
        emitter.message(f"Successfully saved node metadata to {metadata_path}.", color='green')
        return

    elif action == "view":
        """Paint an existing configuration to the console"""

        if not URSULA.federated_only:
            blockchain = URSULA.staking_agent.blockchain

            emitter.echo("BLOCKCHAIN ----------\n")
            painting.paint_contract_status(emitter=emitter, blockchain=URSULA.blockchain)
<<<<<<< HEAD
            current_block = URSULA.blockchain.w3.eth.blockNumber
            emitter.echo(f'Block # {current_block}')
            # TODO: 1231
            emitter.echo(f'NU Balance (staker): {URSULA.token_balance}')
            emitter.echo(f'ETH Balance (worker): {URSULA.blockchain.client.get_balance(URSULA.worker_address)}')
            emitter.echo(f'Current Gas Price {URSULA.blockchain.client.gas_price}')

        emitter.echo("CONFIGURATION --------")
        response = UrsulaConfiguration._read_configuration_file(filepath=config_file or ursula_config.config_file_location)
        return emitter.ipc(response=response, request_id=0, duration=0) # FIXME: #1216 - what are request_id and duration here?
=======
            current_block = blockchain.w3.eth.blockNumber
            emitter.echo(f'Block # {current_block}')
            # TODO: 1231
            emitter.echo(f'NU Balance (staker): {URSULA.token_balance}')
            emitter.echo(f'ETH Balance (worker): {blockchain.client.get_balance(URSULA.worker_address)}')
            emitter.echo(f'Current Gas Price {blockchain.client.gas_price}')

        emitter.echo("CONFIGURATION --------")
        response = UrsulaConfiguration._read_configuration_file(filepath=config_file or ursula_config.config_file_location)
        return emitter.ipc(response=response, request_id=0, duration=0)  # FIXME: what are request_id and duration here?

    elif action == "forget":
        actions.forget(emitter, configuration=ursula_config)
        return
>>>>>>> 3cd061b1

    elif action == 'confirm-activity':
        receipt = URSULA.confirm_activity()

        confirmed_period = URSULA.staking_agent.get_current_period() + 1
        date = datetime_at_period(period=confirmed_period)

        # TODO: Double-check dates here
        emitter.echo(f'\nActivity confirmed for period #{confirmed_period} '
                     f'(starting at {date})', bold=True, color='blue')
        painting.paint_receipt_summary(emitter=emitter,
                                       receipt=receipt,
<<<<<<< HEAD
                                       chain_name=URSULA.blockchain.client.chain_name)
=======
                                       chain_name=URSULA.staking_agent.blockchain.client.chain_name)
>>>>>>> 3cd061b1

        # TODO: Check ActivityConfirmation event (see #1193)
        return

    else:
        raise click.BadArgumentUsage("No such argument {}".format(action))<|MERGE_RESOLUTION|>--- conflicted
+++ resolved
@@ -164,17 +164,6 @@
 
         if (not staker_address or not worker_address) and not federated_only:
 
-<<<<<<< HEAD
-            # Connect to Blockchain
-            fetch_registry = registry_filepath is None and not click_config.no_registry
-            registry = None
-            if registry_filepath:
-                registry = EthereumContractRegistry(registry_filepath=registry_filepath)
-            blockchain = BlockchainInterface(provider_uri=provider_uri, registry=registry, poa=poa)
-            blockchain.connect(fetch_registry=fetch_registry, sync_now=sync, emitter=emitter)
-
-=======
->>>>>>> 3cd061b1
             if not staker_address:
                 prompt = "Select staker account"
                 staker_address = select_client_account(emitter=emitter, prompt=prompt, provider_uri=provider_uri)
@@ -199,10 +188,6 @@
                                                      federated_only=federated_only,
                                                      checksum_address=staker_address,
                                                      worker_address=worker_address,
-<<<<<<< HEAD
-                                                     download_registry=download_registry,
-=======
->>>>>>> 3cd061b1
                                                      registry_filepath=registry_filepath,
                                                      provider_process=ETH_NODE,
                                                      provider_uri=provider_uri,
@@ -245,13 +230,8 @@
                                                              config_file=config_file)
         except NucypherKeyring.AuthenticationFailed as e:
             emitter.echo(str(e), color='red', bold=True)
-<<<<<<< HEAD
-            click.get_current_context().exit(1)
-            # TODO: Exit codes (not only for this, but for other exceptions)
-=======
             # TODO: Exit codes (not only for this, but for other exceptions)
             return click.get_current_context().exit(1)
->>>>>>> 3cd061b1
 
     #
     # Configured Pre-Authentication Actions
@@ -273,10 +253,7 @@
     #
     # Make Ursula
     #
-<<<<<<< HEAD
-=======
-
->>>>>>> 3cd061b1
+
     client_password = None
     if not ursula_config.federated_only:
         if not dev and not click_config.json_ipc:
@@ -293,13 +270,8 @@
                                             client_password=client_password)
     except NucypherKeyring.AuthenticationFailed as e:
         emitter.echo(str(e), color='red', bold=True)
-<<<<<<< HEAD
-        click.get_current_context().exit(1)
-        # TODO: Exit codes (not only for this, but for other exceptions)
-=======
         # TODO: Exit codes (not only for this, but for other exceptions)
         return click.get_current_context().exit(1)
->>>>>>> 3cd061b1
 
     #
     # Authenticated Action Switch
@@ -369,18 +341,6 @@
 
             emitter.echo("BLOCKCHAIN ----------\n")
             painting.paint_contract_status(emitter=emitter, blockchain=URSULA.blockchain)
-<<<<<<< HEAD
-            current_block = URSULA.blockchain.w3.eth.blockNumber
-            emitter.echo(f'Block # {current_block}')
-            # TODO: 1231
-            emitter.echo(f'NU Balance (staker): {URSULA.token_balance}')
-            emitter.echo(f'ETH Balance (worker): {URSULA.blockchain.client.get_balance(URSULA.worker_address)}')
-            emitter.echo(f'Current Gas Price {URSULA.blockchain.client.gas_price}')
-
-        emitter.echo("CONFIGURATION --------")
-        response = UrsulaConfiguration._read_configuration_file(filepath=config_file or ursula_config.config_file_location)
-        return emitter.ipc(response=response, request_id=0, duration=0) # FIXME: #1216 - what are request_id and duration here?
-=======
             current_block = blockchain.w3.eth.blockNumber
             emitter.echo(f'Block # {current_block}')
             # TODO: 1231
@@ -395,7 +355,6 @@
     elif action == "forget":
         actions.forget(emitter, configuration=ursula_config)
         return
->>>>>>> 3cd061b1
 
     elif action == 'confirm-activity':
         receipt = URSULA.confirm_activity()
@@ -408,11 +367,7 @@
                      f'(starting at {date})', bold=True, color='blue')
         painting.paint_receipt_summary(emitter=emitter,
                                        receipt=receipt,
-<<<<<<< HEAD
-                                       chain_name=URSULA.blockchain.client.chain_name)
-=======
                                        chain_name=URSULA.staking_agent.blockchain.client.chain_name)
->>>>>>> 3cd061b1
 
         # TODO: Check ActivityConfirmation event (see #1193)
         return
