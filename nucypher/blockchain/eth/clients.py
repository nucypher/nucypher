--- conflicted
+++ resolved
@@ -78,10 +78,6 @@
 
     class SyncTimeout(RuntimeError):
         pass
-<<<<<<< HEAD
-
-=======
->>>>>>> 3cd061b1
 
     def __init__(self,
                  w3,
@@ -193,14 +189,7 @@
 
     @property
     def chain_id(self) -> int:
-<<<<<<< HEAD
-        try:
-            return int(self.w3.eth.chainId, 16)
-        except TypeError:
-            return int(self.w3.eth.chainId)
-=======
         return int(self.w3.eth.chainId, 16)
->>>>>>> 3cd061b1
 
     @property
     def net_version(self) -> int:
