"""
This file is part of nucypher.

nucypher is free software: you can redistribute it and/or modify
it under the terms of the GNU Affero General Public License as published by
the Free Software Foundation, either version 3 of the License, or
(at your option) any later version.

nucypher is distributed in the hope that it will be useful,
but WITHOUT ANY WARRANTY; without even the implied warranty of
MERCHANTABILITY or FITNESS FOR A PARTICULAR PURPOSE.  See the
GNU Affero General Public License for more details.

You should have received a copy of the GNU Affero General Public License
along with nucypher.  If not, see <https://www.gnu.org/licenses/>.
"""


<<<<<<< HEAD
=======
import math
>>>>>>> 3cd061b1
import random
from typing import Generator, List, Tuple, Union

from constant_sorrow.constants import NO_CONTRACT_AVAILABLE
from eth_utils.address import to_checksum_address
from twisted.logger import Logger
from web3.contract import Contract

from nucypher.blockchain.eth.constants import (
    DISPATCHER_CONTRACT_NAME,
    STAKING_ESCROW_CONTRACT_NAME,
    POLICY_MANAGER_CONTRACT_NAME,
    USER_ESCROW_CONTRACT_NAME,
    USER_ESCROW_PROXY_CONTRACT_NAME,
    LIBRARY_LINKER_CONTRACT_NAME,
    ADJUDICATOR_CONTRACT_NAME,
    NUCYPHER_TOKEN_CONTRACT_NAME
)
from nucypher.blockchain.eth.decorators import validate_checksum_address
from nucypher.blockchain.eth.interfaces import BlockchainInterface, BlockchainInterfaceFactory
from nucypher.blockchain.eth.registry import AllocationRegistry, BaseContractRegistry
from nucypher.crypto.api import sha256_digest


class ContractAgency:
    # TODO: Enforce singleton

    __agents = dict()

    @classmethod
    def get_agent(cls, agent_class, registry: BaseContractRegistry):
        if not issubclass(agent_class, EthereumContractAgent):
            raise TypeError(f"Only agent subclasses can be used from the agency.")
        registry_id = registry.id
        try:
            return cls.__agents[registry_id][agent_class]
        except KeyError:
            agent = agent_class(registry=registry)
            cls.__agents[registry_id] = cls.__agents.get(registry_id, dict())
            cls.__agents[registry_id][agent_class] = agent
            return agent


class EthereumContractAgent:
    """
    Base class for ethereum contract wrapper types that interact with blockchain contract instances
    """

    registry_contract_name = NotImplemented
    _forward_address = True
    _proxy_name = None

    # TODO
    DEFAULT_TRANSACTION_GAS_LIMITS = {}

    class ContractNotDeployed(Exception):
        pass

    def __init__(self,
                 registry: BaseContractRegistry,
                 contract: Contract = None,
                 transaction_gas: int = None
                 ) -> None:

        self.log = Logger(self.__class__.__name__)

        self.registry = registry

        # NOTE: Entry-point for multi-provider support
        self.blockchain = BlockchainInterfaceFactory.get_interface()

        if contract is None:  # Fetch the contract
            contract = self.blockchain.get_contract_by_name(registry=self.registry,
                                                            name=self.registry_contract_name,
                                                            proxy_name=self._proxy_name,
                                                            use_proxy_address=self._forward_address)
        self.__contract = contract

        if not transaction_gas:
            transaction_gas = EthereumContractAgent.DEFAULT_TRANSACTION_GAS_LIMITS
        self.transaction_gas = transaction_gas

        super().__init__()
        self.log.info("Initialized new {} for {} with {} and {}".format(self.__class__.__name__,
                                                                        self.contract_address,
                                                                        self.blockchain.provider_uri,
                                                                        self.registry))

    def __repr__(self):
        class_name = self.__class__.__name__
        r = "{}(registry={}, contract={})"
        return r.format(class_name, self.registry, self.registry_contract_name)

    def __eq__(self, other):
        return bool(self.contract_address == other.contract_address)

    @property
    def contract(self):
        return self.__contract

    @property
    def contract_address(self):
        return self.__contract.address

    @property
    def contract_name(self) -> str:
        return self.registry_contract_name


class NucypherTokenAgent(EthereumContractAgent):

    registry_contract_name = NUCYPHER_TOKEN_CONTRACT_NAME

    def get_balance(self, address: str = None) -> int:
        """Get the NU balance (in NuNits) of a token holder address, or of this contract address"""
        address = address if address is not None else self.contract_address
        return self.contract.functions.balanceOf(address).call()

    def increase_allowance(self, sender_address: str, target_address: str, increase: int):
        contract_function = self.contract.functions.increaseAllowance(target_address, increase)
        receipt = self.blockchain.send_transaction(contract_function=contract_function,
                                                   sender_address=sender_address)
        return receipt

    def approve_transfer(self, amount: int, target_address: str, sender_address: str):
        """Approve the transfer of tokens from the sender address to the target address."""
        payload = {'gas': 500_000}  # TODO #413: gas needed for use with geth.
        contract_function = self.contract.functions.approve(target_address, amount)
        receipt = self.blockchain.send_transaction(contract_function=contract_function,
                                                   payload=payload,
                                                   sender_address=sender_address)
        return receipt

    def transfer(self, amount: int, target_address: str, sender_address: str):
        contract_function = self.contract.functions.transfer(target_address, amount)
        receipt = self.blockchain.send_transaction(contract_function=contract_function, sender_address=sender_address)
        return receipt


class StakingEscrowAgent(EthereumContractAgent):

    registry_contract_name = STAKING_ESCROW_CONTRACT_NAME
    _proxy_name = DISPATCHER_CONTRACT_NAME

    class NotEnoughStakers(Exception):
        pass

    #
    # Staker Network Status
    #

    def get_staker_population(self) -> int:
        """Returns the number of stakers on the blockchain"""
        return self.contract.functions.getStakersLength().call()

    def get_current_period(self) -> int:
        """Returns the current period"""
        return self.contract.functions.getCurrentPeriod().call()

    #
    # StakingEscrow Contract API
    #

    def get_global_locked_tokens(self, at_period: int = None) -> int:
        """
        Gets the number of locked tokens for *all* stakers that have
        confirmed activity for the specified period.

        `at_period` values can be any valid period number past, present, or future:

            PAST - Calling this function with an `at_period` value in the past will return the number
            of locked tokens whose worker activity was confirmed for that past period.

            PRESENT - This is the default value, when no `at_period` value is provided.

            FUTURE - Calling this function with an `at_period` value greater than
            the current period + 1 (next period), will result in a zero return value
            because activity cannot be confirmed beyond the next period.

        Returns an amount of NuNits.
        """
        if at_period is None:
            # Get the current period on-chain by default.
            at_period = self.contract.functions.getCurrentPeriod().call()
        return self.contract.functions.lockedPerPeriod(at_period).call()

    def get_locked_tokens(self, staker_address: str, periods: int = 0) -> int:
        """
        Returns the amount of tokens the specified staker has locked
        for a given duration in periods measured starting from the current period.
        """
        if periods < 0:
            raise ValueError(f"Periods value must not be negative, Got '{periods}'.")
        return self.contract.functions.getLockedTokens(staker_address, periods).call()

    def owned_tokens(self, staker_address: str) -> int:
        return self.contract.functions.getAllTokens(staker_address).call()

    def get_substake_info(self, staker_address: str, stake_index: int) -> Tuple[int, int, int]:
        first_period, *others, locked_value = self.contract.functions.getSubStakeInfo(staker_address, stake_index).call()
        last_period = self.contract.functions.getLastPeriodOfSubStake(staker_address, stake_index).call()
        return first_period, last_period, locked_value

    def get_raw_substake_info(self, staker_address: str, stake_index: int) -> Tuple[int, int, int, int]:
        result = self.contract.functions.getSubStakeInfo(staker_address, stake_index).call()
        first_period, last_period, periods, locked = result
        return first_period, last_period, periods, locked

    def get_all_stakes(self, staker_address: str):
        stakes_length = self.contract.functions.getSubStakesLength(staker_address).call()
        if stakes_length == 0:
            return iter(())  # Empty iterable, There are no stakes
        for stake_index in range(stakes_length):
            yield self.get_substake_info(staker_address=staker_address, stake_index=stake_index)

    def deposit_tokens(self, amount: int, lock_periods: int, sender_address: str):
        """Send tokens to the escrow from the staker's address"""
        contract_function = self.contract.functions.deposit(amount, lock_periods)
        receipt = self.blockchain.send_transaction(contract_function=contract_function,
                                                   sender_address=sender_address)
        return receipt

    def divide_stake(self, staker_address: str, stake_index: int, target_value: int, periods: int):
        contract_function = self.contract.functions.divideStake(stake_index, target_value, periods)
        receipt = self.blockchain.send_transaction(contract_function=contract_function, sender_address=staker_address)
        return receipt

    def get_last_active_period(self, address: str) -> int:
        period = self.contract.functions.getLastActivePeriod(address).call()
        return int(period)

    def get_worker_from_staker(self, staker_address: str) -> str:
        worker = self.contract.functions.getWorkerFromStaker(staker_address).call()
        return to_checksum_address(worker)

    def get_staker_from_worker(self, worker_address: str) -> str:
        staker = self.contract.functions.getStakerFromWorker(worker_address).call()
        return to_checksum_address(staker)

    def set_worker(self, staker_address: str, worker_address: str):
        contract_function = self.contract.functions.setWorker(worker_address)
        receipt = self.blockchain.send_transaction(contract_function=contract_function, sender_address=staker_address)
        return receipt

    def release_worker(self, staker_address: str):
        return self.set_worker(staker_address=staker_address, worker_address=BlockchainInterface.NULL_ADDRESS)

    def confirm_activity(self, worker_address: str):
        """
        For each period that the worker confirms activity, the staker is rewarded.
        """
        contract_function = self.contract.functions.confirmActivity()
        receipt = self.blockchain.send_transaction(contract_function=contract_function, sender_address=worker_address)
        return receipt

    def mint(self, staker_address: str):
        """
        Computes reward tokens for the staker's account;
        This is only used to calculate the reward for the final period of a stake,
        when you intend to withdraw 100% of tokens.
        """
        contract_function = self.contract.functions.mint()
        receipt = self.blockchain.send_transaction(contract_function=contract_function, sender_address=staker_address)
        return receipt

    @validate_checksum_address
    def calculate_staking_reward(self, staker_address: str) -> int:
        token_amount = self.owned_tokens(staker_address)
        staked_amount = max(self.contract.functions.getLockedTokens(staker_address).call(),
                            self.contract.functions.getLockedTokens(staker_address, 1).call())
        reward_amount = token_amount - staked_amount
        return reward_amount

    @validate_checksum_address
    def collect_staking_reward(self, staker_address: str):
        """Withdraw tokens rewarded for staking."""
        reward_amount = self.calculate_staking_reward(staker_address=staker_address)
        self.log.debug(f"Withdrawing staking reward, {reward_amount}, to {staker_address}")
        return self.withdraw(staker_address=staker_address, amount=reward_amount)

    @validate_checksum_address
    def withdraw(self, staker_address: str, amount: int):
        """Withdraw tokens"""
        payload = {'gas': 500_000}  # TODO: #842 Gas Management
        contract_function = self.contract.functions.withdraw(amount)
        receipt = self.blockchain.send_transaction(contract_function=contract_function,
                                                   payload=payload,
                                                   sender_address=staker_address)
        return receipt

    def staking_parameters(self) -> Tuple:
        parameter_signatures = (
            # Period
            'secondsPerPeriod',  # Seconds in single period  # FIXME: StakingEscrow says hoursPerPeriod

            # Coefficients
            'miningCoefficient',         # Staking coefficient (k2) # FIXME: Still says "mining"
            'lockedPeriodsCoefficient',  # Locked periods coefficient (k1)
            'rewardedPeriods',           # Max periods that will be additionally rewarded (awarded_periods)

            # Constraints
            'minLockedPeriods',          # Min amount of periods during which tokens can be locked
            'minAllowableLockedTokens',  # Min amount of tokens that can be locked
            'maxAllowableLockedTokens',  # Max amount of tokens that can be locked
            'minWorkerPeriods'           # Min amount of periods while a worker can't be changed
        )

        def _call_function_by_name(name: str):
            return getattr(self.contract.functions, name)().call()

        staking_parameters = tuple(map(_call_function_by_name, parameter_signatures))
        return staking_parameters

    #
    # Contract Utilities
    #

    def swarm(self) -> Union[Generator[str, None, None], Generator[str, None, None]]:
        """
        Returns an iterator of all staker addresses via cumulative sum, on-network.

        Staker addresses are returned in the order in which they registered with the StakingEscrow contract's ledger

        """

        for index in range(self.get_staker_population()):
            staker_address = self.contract.functions.stakers(index).call()
            yield staker_address

    def sample(self, quantity: int, duration: int, additional_ursulas: float = 1.7, attempts: int = 5) -> List[str]:
        """
        Select n random Stakers, according to their stake distribution.

        The returned addresses are shuffled, so one can request more than needed and
        throw away those which do not respond.

        See full diagram here: https://github.com/nucypher/kms-whitepaper/blob/master/pdf/miners-ruler.pdf
        """

        stakers_population = self.get_staker_population()
        n_select = math.ceil(quantity * additional_ursulas)  # Select more Ursulas
        if n_select > stakers_population:
            raise self.NotEnoughStakers(f'There are {stakers_population} active stakers, need at least {n_select}.')

        system_random = random.SystemRandom()
        n_tokens = self.contract.functions.getAllLockedTokens(duration).call()
        if n_tokens == 0:
            raise self.NotEnoughStakers('There are no locked tokens for duration {}.'.format(duration))

        for _ in range(attempts):
            points = sorted(system_random.randrange(n_tokens) for _ in range(n_select))
            self.log.debug(f"Sampling {n_select} stakers with random points: {points}")

            addresses = set(self.contract.functions.sample(points, duration).call())
            addresses.discard(str(BlockchainInterface.NULL_ADDRESS))

            if len(addresses) >= quantity:
                return system_random.sample(addresses, quantity)

        raise self.NotEnoughStakers('Selection failed after {} attempts'.format(attempts))


class PolicyManagerAgent(EthereumContractAgent):

    registry_contract_name = POLICY_MANAGER_CONTRACT_NAME
    _proxy_name = DISPATCHER_CONTRACT_NAME

    def create_policy(self,
                      policy_id: str,
                      author_address: str,
                      value: int,
                      periods: int,
                      first_period_reward: int,
                      node_addresses: List[str]):

        payload = {'value': value}
        contract_function = self.contract.functions.createPolicy(policy_id, periods, first_period_reward, node_addresses)
        receipt = self.blockchain.send_transaction(contract_function=contract_function,
                                                   payload=payload,
                                                   sender_address=author_address)
        return receipt

    def fetch_policy(self, policy_id: str) -> list:
        """Fetch raw stored blockchain data regarding the policy with the given policy ID"""
        blockchain_record = self.contract.functions.policies(policy_id).call()
        return blockchain_record

    def revoke_policy(self, policy_id: bytes, author_address: str):
        """Revoke by arrangement ID; Only the policy's author_address can revoke the policy."""
        contract_function = self.contract.functions.revokePolicy(policy_id)
        receipt = self.blockchain.send_transaction(contract_function=contract_function, sender_address=author_address)
        return receipt

    def collect_policy_reward(self, collector_address: str, staker_address: str):
        """Collect rewarded ETH"""
        contract_function = self.contract.functions.withdraw(collector_address)
        receipt = self.blockchain.send_transaction(contract_function=contract_function, sender_address=staker_address)
        return receipt

    def fetch_policy_arrangements(self, policy_id):
        record_count = self.contract.functions.getArrangementsLength(policy_id).call()
        for index in range(record_count):
            arrangement = self.contract.functions.getArrangementInfo(policy_id, index).call()
            yield arrangement

    def revoke_arrangement(self, policy_id: str, node_address: str, author_address: str):
        contract_function = self.contract.functions.revokeArrangement(policy_id, node_address)
        receipt = self.blockchain.send_transaction(contract_function=contract_function, sender_address=author_address)
        return receipt

    def calculate_refund(self, policy_id: str, author_address: str):
        contract_function = self.contract.functions.calculateRefundValue(policy_id)
        receipt = self.blockchain.send_transaction(contract_function=contract_function, sender_address=author_address)
        return receipt

    def collect_refund(self, policy_id: str, author_address: str):
        contract_function = self.contract.functions.refund(policy_id)
        receipt = self.blockchain.send_transaction(contract_function=contract_function, sender_address=author_address)
        return receipt


class UserEscrowAgent(EthereumContractAgent):

    registry_contract_name = USER_ESCROW_CONTRACT_NAME
    _proxy_name = NotImplemented
    _forward_address = False
    __allocation_registry = AllocationRegistry

    class UserEscrowProxyAgent(EthereumContractAgent):
        registry_contract_name = USER_ESCROW_PROXY_CONTRACT_NAME
        _proxy_name = LIBRARY_LINKER_CONTRACT_NAME
        _forward_address = False

        def _generate_beneficiary_agency(self, principal_address: str):
            contract = self.blockchain.client.get_contract(address=principal_address, abi=self.contract.abi)
            return contract

    def __init__(self,
                 beneficiary: str,
                 registry: BaseContractRegistry,
                 allocation_registry: AllocationRegistry = None,
                 *args, **kwargs):

        self.__allocation_registry = allocation_registry or self.__allocation_registry()
        self.__beneficiary = beneficiary
        self.__principal_contract = NO_CONTRACT_AVAILABLE
        self.__proxy_contract = NO_CONTRACT_AVAILABLE

        # Sets the above
        self.__read_principal()
        self.__read_proxy(registry)

        super().__init__(contract=self.principal_contract, registry=registry, *args, **kwargs)

    def __read_proxy(self, registry: BaseContractRegistry):
        self.__proxy_agent = self.UserEscrowProxyAgent(registry=registry)
        contract = self.__proxy_agent._generate_beneficiary_agency(principal_address=self.principal_contract.address)
        self.__proxy_contract = contract

    def __fetch_principal_contract(self, contract_address: str = None) -> None:
        """Fetch the UserEscrow deployment directly from the AllocationRegistry."""
        if contract_address is not None:
            contract_data = self.__allocation_registry.search(contract_address=contract_address)
        else:
            contract_data = self.__allocation_registry.search(beneficiary_address=self.beneficiary)
        address, abi = contract_data
        blockchain = BlockchainInterfaceFactory.get_interface()
        principal_contract = blockchain.client.get_contract(abi=abi, address=address, ContractFactoryClass=Contract)
        self.__principal_contract = principal_contract

    def __set_owner(self) -> None:
        owner = self.owner
        self.__beneficiary = owner

    def __read_principal(self, contract_address: str = None) -> None:
        self.__fetch_principal_contract(contract_address=contract_address)
        self.__set_owner()

    @property
    def owner(self) -> str:
        owner = self.principal_contract.functions.owner().call()
        return owner

    @property
    def beneficiary(self) -> str:
        return self.__beneficiary

    @property
    def proxy_contract(self) -> Contract:
        if self.__proxy_contract is NO_CONTRACT_AVAILABLE:
            raise RuntimeError("{} not available".format(self.registry_contract_name))
        return self.__proxy_contract

    @property
    def principal_contract(self) -> Contract:
        """Directly reference the beneficiary's deployed contract instead of the proxy contracts's interface"""
        if self.__principal_contract is NO_CONTRACT_AVAILABLE:
            raise RuntimeError("{} not available".format(self.registry_contract_name))
        return self.__principal_contract

    @property
    def unvested_tokens(self) -> int:
        return self.principal_contract.functions.getLockedTokens().call()

    @property
    def end_timestamp(self) -> int:
        return self.principal_contract.functions.endLockTimestamp().call()

    def lock(self, amount: int, periods: int):
        contract_function = self.__proxy_contract.functions.lock(amount, periods)
        receipt = self.blockchain.send_transaction(contract_function=contract_function, sender_address=self.__beneficiary)
        return receipt

    def withdraw_tokens(self, value: int):
        contract_function = self.principal_contract.functions.withdrawTokens(value)
        receipt = self.blockchain.send_transaction(contract_function=contract_function, sender_address=self.__beneficiary)
        return receipt

    def withdraw_eth(self):
        contract_function = self.principal_contract.functions.withdrawETH()
        receipt = self.blockchain.send_transaction(contract_function=contract_function, sender_address=self.__beneficiary)
        return receipt

    def deposit_as_staker(self, value: int, periods: int):
        contract_function = self.__proxy_contract.functions.depositAsStaker(value, periods)
        receipt = self.blockchain.send_transaction(contract_function=contract_function, sender_address=self.__beneficiary)
        return receipt

    def withdraw_as_staker(self, value: int):
        contract_function = self.__proxy_contract.functions.withdrawAsStaker(value)
        receipt = self.blockchain.send_transaction(contract_function=contract_function, sender_address=self.__beneficiary)
        return receipt

    def set_worker(self, worker_address: str):
        contract_function = self.__proxy_contract.functions.setWorker(worker_address)
        receipt = self.blockchain.send_transaction(contract_function=contract_function, sender_address=self.__beneficiary)
        return receipt

    def mint(self):
        contract_function = self.__proxy_contract.functions.mint()
        receipt = self.blockchain.send_transaction(contract_function=contract_function, sender_address=self.__beneficiary)
        return receipt

    def collect_policy_reward(self):
        contract_function = self.__proxy_contract.functions.withdrawPolicyReward()
        receipt = self.blockchain.send_transaction(contract_function=contract_function, sender_address=self.__beneficiary)
        return receipt

    def set_min_reward_rate(self, rate: int):
        contract_function = self.__proxy_contract.functions.setMinRewardRate(rate)
        receipt = self.blockchain.send_transaction(contract_function=contract_function, sender_address=self.__beneficiary)
        return receipt


class AdjudicatorAgent(EthereumContractAgent):

    registry_contract_name = ADJUDICATOR_CONTRACT_NAME
    _proxy_name = DISPATCHER_CONTRACT_NAME

    def evaluate_cfrag(self, evidence, sender_address: str):
        """
        Submits proof that a worker created wrong CFrag
        :param evidence:
        :param sender_address:
        :return:
        """
        payload = {'gas': 500_000}  # TODO #413: gas needed for use with geth.
        contract_function = self.contract.functions.evaluateCFrag(*evidence.evaluation_arguments())
        receipt = self.blockchain.send_transaction(contract_function=contract_function,
                                                   sender_address=sender_address,
                                                   payload=payload)
        return receipt

    def was_this_evidence_evaluated(self, evidence) -> bool:
        data_hash = sha256_digest(evidence.task.capsule, evidence.task.cfrag)
        return self.contract.functions.evaluatedCFrags(data_hash).call()

    @property
    def staking_escrow_contract(self) -> str:
        return self.contract.functions.escrow().call()

    @property
    def hash_algorithm(self) -> int:
        return self.contract.functions.hashAlgorithm().call()

    @property
    def base_penalty(self) -> int:
        return self.contract.functions.basePenalty().call()

    @property
    def penalty_history_coefficient(self) -> int:
        return self.contract.functions.penaltyHistoryCoefficient().call()

    @property
    def percentage_penalty_coefficient(self) -> int:
        return self.contract.functions.percentagePenaltyCoefficient().call()

    @property
    def reward_coefficient(self) -> int:
        return self.contract.functions.rewardCoefficient().call()

    def penalty_history(self, staker_address: str) -> int:
        return self.contract.functions.penaltyHistory(staker_address).call()
<|MERGE_RESOLUTION|>--- conflicted
+++ resolved
@@ -16,10 +16,7 @@
 """
 
 
-<<<<<<< HEAD
-=======
 import math
->>>>>>> 3cd061b1
 import random
 from typing import Generator, List, Tuple, Union
 
