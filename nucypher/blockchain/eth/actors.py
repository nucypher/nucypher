--- conflicted
+++ resolved
@@ -296,11 +296,7 @@
                                               receipts=receipts,
                                               contract_address=deployer.contract_address,
                                               emitter=emitter,
-<<<<<<< HEAD
-                                              chain_name=self.blockchain.client.chain_name,
-=======
                                               chain_name=blockchain.client.chain_name,
->>>>>>> 3cd061b1
                                               open_in_browser=etherscan)
 
                 deployment_receipts[deployer_class.contract_name] = receipts
@@ -766,286 +762,4 @@
         return receipt
 
     def was_this_evidence_evaluated(self, evidence):
-<<<<<<< HEAD
-        return self.adjudicator_agent.was_this_evidence_evaluated(evidence=evidence)
-
-
-class StakeHolder(BaseConfiguration):
-
-    _NAME = 'stakeholder'
-    TRANSACTION_GAS = {}
-
-    class NoFundingAccount(BaseConfiguration.ConfigurationError):
-        pass
-
-    class NoStakes(BaseConfiguration.ConfigurationError):
-        pass
-
-    def __init__(self,
-                 blockchain: BlockchainInterface,
-                 sync_now: bool = True,
-                 *args, **kwargs):
-
-        super().__init__(*args, **kwargs)
-
-        self.log = Logger(f"stakeholder")
-
-        # Blockchain and Contract connection
-        self.blockchain = blockchain
-        self.staking_agent = StakingEscrowAgent(blockchain=blockchain)
-        self.token_agent = NucypherTokenAgent(blockchain=blockchain)
-        self.economics = TokenEconomics()
-
-        # Mode
-        self.connect(blockchain=blockchain)
-
-        self.__accounts = list()
-        self.__stakers = dict()
-        self.__transacting_powers = dict()
-
-        self.__get_accounts()
-
-        if sync_now:
-            self.read_onchain_stakes()  # Stakes
-
-    #
-    # Configuration
-    #
-
-    def static_payload(self) -> dict:
-        """Values to read/write from stakeholder JSON configuration files"""
-        payload = dict(provider_uri=self.blockchain.provider_uri,
-                       blockchain=self.blockchain.to_dict(),
-                       accounts=self.__accounts,
-                       stakers=self.__serialize_stakers())
-        return payload
-
-    @classmethod
-    def from_configuration_file(cls, filepath: str = None, sync_now: bool = True, **overrides) -> 'StakeHolder':
-        filepath = filepath or cls.default_filepath()
-        payload = cls._read_configuration_file(filepath=filepath)
-
-        # Sub config
-        blockchain_payload = payload.pop('blockchain')
-        blockchain = BlockchainInterface.from_dict(payload=blockchain_payload)
-        blockchain.connect(sync_now=sync_now)  # TODO: Leave this here?
-
-        payload.update(dict(blockchain=blockchain))
-
-        payload.update(overrides)
-        instance = cls(filepath=filepath, **payload)
-        return instance
-
-    @validate_checksum_address
-    def attach_transacting_power(self, checksum_address: str, password: str = None) -> None:
-        try:
-            transacting_power = self.__transacting_powers[checksum_address]
-        except KeyError:
-            transacting_power = TransactingPower(blockchain=self.blockchain,
-                                                 password=password,
-                                                 account=checksum_address)
-            self.__transacting_powers[checksum_address] = transacting_power
-        transacting_power.activate(password=password)
-
-    def to_configuration_file(self, *args, **kwargs) -> str:
-        filepath = super().to_configuration_file(*args, **kwargs)
-        return filepath
-
-    def connect(self, blockchain: BlockchainInterface = None) -> None:
-        """Go Online"""
-        if not self.staking_agent:
-            self.staking_agent = StakingEscrowAgent(blockchain=blockchain)
-        if not self.token_agent:
-            self.token_agent = NucypherTokenAgent(blockchain=blockchain)
-        self.blockchain = self.token_agent.blockchain
-
-    #
-    # Account Utilities
-    #
-
-    @property
-    def accounts(self) -> list:
-        return self.__accounts
-
-    def __get_accounts(self) -> None:
-        accounts = self.blockchain.client.accounts
-        self.__accounts.extend(accounts)
-
-    #
-    # Staking Utilities
-    #
-
-    def read_onchain_stakes(self, account: str = None) -> None:
-        if account:
-            accounts = [account]
-        else:
-            accounts = self.__accounts
-
-        for account in accounts:
-            stakes = list(self.staking_agent.get_all_stakes(staker_address=account))
-            if stakes:
-                staker = Staker(is_me=True, checksum_address=account, blockchain=self.blockchain)
-                self.__stakers[account] = staker
-
-    @property
-    def total_stake(self) -> NU:
-        total = sum(staker.locked_tokens() for staker in self.stakers)
-        return total
-
-    @property
-    def stakers(self) -> List[Staker]:
-        return list(self.__stakers.values())
-
-    @property
-    def stakes(self) -> list:
-        payload = list()
-        for staker in self.__stakers.values():
-            payload.extend(staker.stakes)
-        return payload
-
-    @property
-    def account_balances(self) -> dict:
-        balances = dict()
-        for account in self.__accounts:
-            funds = {'ETH': self.blockchain.client.get_balance(account),
-                     'NU': self.token_agent.get_balance(account)}
-            balances.update({account: funds})
-        return balances
-
-    @property
-    def staker_balances(self) -> dict:
-        balances = dict()
-        for staker in self.stakers:
-            staker_funds = {'ETH': staker.eth_balance, 'NU': staker.token_balance}
-            balances[staker.checksum_address] = {staker.checksum_address: staker_funds}
-        return balances
-
-    def __serialize_stakers(self) -> list:
-        payload = list()
-        for staker in self.stakers:
-            payload.append(staker.to_dict())
-        return payload
-
-    def get_active_staker(self, address: str) -> Staker:
-        self.read_onchain_stakes(account=address)
-        try:
-            return self.__stakers[address]
-        except KeyError:
-            raise self.NoStakes(f"{address} does not have any stakes.")
-
-    def create_worker_configuration(self,
-                                    staking_address: str,
-                                    worker_address: str,
-                                    password: str,
-                                    **configuration):
-
-        """Generates a worker JSON configuration file for a given staking address."""
-        from nucypher.config.characters import UrsulaConfiguration
-        worker_configuration = UrsulaConfiguration.generate(checksum_address=staking_address,
-                                                            worker_address=worker_address,
-                                                            password=password,
-                                                            config_root=self.config_root,
-                                                            federated_only=False,
-                                                            provider_uri=self.blockchain.provider_uri,
-                                                            **configuration)
-        return worker_configuration
-
-    #
-    # Actions
-    #
-
-    def set_worker(self, staker_address: str, worker_address: str, password: str = None):
-        self.attach_transacting_power(checksum_address=staker_address, password=password)
-        staker = self.get_active_staker(address=staker_address)
-        receipt = self.staking_agent.set_worker(staker_address=staker.checksum_address,
-                                                worker_address=worker_address)
-
-        self.to_configuration_file(override=True)
-        return receipt
-
-    def initialize_stake(self,
-                         amount: NU,
-                         duration: int,
-                         checksum_address: str,
-                         password: str = None,
-                         ) -> Stake:
-
-        # Existing Staker address
-        if not is_checksum_address(checksum_address):
-            raise ValueError(f"{checksum_address} is an invalid EIP-55 checksum address.")
-
-        try:
-            staker = self.__stakers[checksum_address]
-        except KeyError:
-            if checksum_address not in self.__accounts:
-                raise ValueError(f"{checksum_address} is an unknown wallet address.")
-            else:
-                staker = Staker(is_me=True, checksum_address=checksum_address, blockchain=self.blockchain)
-
-        # Don the transacting power for the staker's account.
-        self.attach_transacting_power(checksum_address=staker.checksum_address, password=password)
-        new_stake = staker.initialize_stake(amount=amount, lock_periods=duration)
-
-        # Update local cache and save to disk.
-        self.__stakers[checksum_address] = staker
-        staker.stake_tracker.refresh(checksum_addresses=[staker.checksum_address])
-        self.to_configuration_file(override=True)
-
-        return new_stake
-
-    def divide_stake(self,
-                     address: str,
-                     index: int,
-                     value: NU,
-                     duration: int,
-                     password: str = None,
-                     ):
-
-        staker = self.get_active_staker(address=address)
-        if not staker.is_staking:
-            raise Stake.StakingError(f"{staker.checksum_address} has no published stakes.")
-
-        self.attach_transacting_power(checksum_address=staker.checksum_address, password=password)
-        result = staker.divide_stake(stake_index=index,
-                                     additional_periods=duration,
-                                     target_value=value)
-
-        # Save results to disk
-        self.to_configuration_file(override=True)
-        return result
-
-    def calculate_rewards(self) -> dict:
-        rewards = dict()
-        for staker in self.stakers:
-            reward = staker.calculate_reward()
-            rewards[staker.checksum_address] = reward
-        return rewards
-
-    def collect_rewards(self,
-                        staker_address: str,
-                        password: str = None,
-                        withdraw_address: str = None,
-                        staking: bool = True,
-                        policy: bool = True) -> Dict[str, dict]:
-
-        if not staking and not policy:
-            raise ValueError("Either staking or policy must be True in order to collect rewards")
-
-        try:
-            staker = self.get_active_staker(address=staker_address)
-        except self.NoStakes:
-            staker = Staker(is_me=True, checksum_address=staker_address, blockchain=self.blockchain)
-
-        self.attach_transacting_power(checksum_address=staker.checksum_address, password=password)
-
-        receipts = dict()
-        if staking:
-            receipts['staking_reward'] = staker.collect_staking_reward()
-        if policy:
-            receipts['policy_reward'] = staker.collect_policy_reward(collector_address=withdraw_address)
-
-        self.to_configuration_file(override=True)
-        return receipts
-=======
-        return self.adjudicator_agent.was_this_evidence_evaluated(evidence=evidence)
->>>>>>> 3cd061b1
+        return self.adjudicator_agent.was_this_evidence_evaluated(evidence=evidence)