{
    "_meta": {
        "hash": {
<<<<<<< HEAD
            "sha256": "c448ea7fdbebc5f88cf4327999d5af9aa14382092494ac0f743410dfadb1215f"
=======
            "sha256": "53b9b1d015b57215f5da719b18496ee466049f79da55eaaf6492cd91d24eefd1"
>>>>>>> 99fe7ec7
        },
        "pipfile-spec": 6,
        "requires": {
            "python_version": "3"
        },
        "sources": [
            {
                "name": "pypi",
                "url": "https://pypi.python.org/simple",
                "verify_ssl": true
            }
        ]
    },
    "default": {
        "appdirs": {
            "hashes": [
                "sha256:9e5896d1372858f8dd3344faf4e5014d21849c756c8d5701f78f8a103b372d92",
                "sha256:d8b24664561d0d34ddfaec54636d502d7cea6e29c3eaf68f3df6180863e2166e"
            ],
            "index": "pypi",
            "version": "==1.4.3"
        },
        "argh": {
            "hashes": [
                "sha256:a9b3aaa1904eeb78e32394cd46c6f37ac0fb4af6dc488daa58971bdc7d7fcaf3",
                "sha256:e9535b8c84dc9571a48999094fda7f33e63c3f1b74f3e5f3ac0105a58405bb65"
            ],
            "version": "==0.26.2"
        },
        "asn1crypto": {
            "hashes": [
                "sha256:2f1adbb7546ed199e3c90ef23ec95c5cf3585bac7d11fb7eb562a3fe89c64e87",
                "sha256:9d5c20441baf0cb60a4ac34cc447c6c189024b6b4c6cd7877034f4965c464e49"
            ],
            "version": "==0.24.0"
        },
        "attrdict": {
            "hashes": [
                "sha256:35c90698b55c683946091177177a9e9c0713a0860f0e049febd72649ccd77b70",
                "sha256:9432e3498c74ff7e1b20b3d93b45d766b71cbffa90923496f82c4ae38b92be34"
            ],
            "version": "==2.0.1"
        },
        "attrs": {
            "hashes": [
                "sha256:10cbf6e27dbce8c30807caf056c8eb50917e0eaafe86347671b57254006c3e69",
                "sha256:ca4be454458f9dec299268d472aaa5a11f67a4ff70093396e1ceae9c76cf4bbb"
            ],
            "version": "==18.2.0"
        },
        "autobahn": {
            "hashes": [
                "sha256:15e058a65b310a813ec7f3fbefca54b7182dfd64bbd46a0310b6b72ca8773c22",
                "sha256:a70389d2435bc0e961246021e763f3efefee2f2bb73415963c2c004d8990a7d6"
            ],
            "version": "==19.2.1"
        },
        "automat": {
            "hashes": [
                "sha256:cbd78b83fa2d81fe2a4d23d258e1661dd7493c9a50ee2f1a5b2cac61c1793b0e",
                "sha256:fdccab66b68498af9ecfa1fa43693abe546014dd25cf28543cbe9d1334916a58"
            ],
            "version": "==0.7.0"
        },
        "boto3": {
            "hashes": [
<<<<<<< HEAD
                "sha256:287a82e15c072ea8415d743e25092c73c58b41b00d76e0cfffdac0369a2e7116",
                "sha256:443cc11e751081de7e380b2ce8d43811367b7ad3dfbbbd43b27e4a25c0ea20bf"
            ],
            "index": "pypi",
            "version": "==1.9.97"
        },
        "botocore": {
            "hashes": [
                "sha256:c850967310e9ec37b8a9859da091b761dd55d7085fb6604f5fdf19430bc1c7a5",
                "sha256:f326778f4b6e1b668625478ef062d173d1ed69ff39c0f4d326d4faaf87b2d010"
            ],
            "version": "==1.12.97"
=======
                "sha256:6bcde55eed4a7e5fdf73a324c19a8e62a76f17fff6267d50c6d21d7acb00bb30",
                "sha256:c103241394d396ee08548b03d5d1f0f89a7ad1dfa7ccca88a47131f329cca093"
            ],
            "index": "pypi",
            "version": "==1.9.96"
        },
        "botocore": {
            "hashes": [
                "sha256:55c1594041e6716847d5a8b38181e3cc44e245edbf4598ae2b99e3040073b2cf",
                "sha256:c72dfa1f1f6be34b8d91606fa823ab5d3e0ea0d74b700a7868b4c5a642b23041"
            ],
            "version": "==1.12.96"
>>>>>>> 99fe7ec7
        },
        "bytestring-splitter": {
            "hashes": [
                "sha256:708f70a171fbd5d28f8374e18b8fe00d931bdc908069611cb866397a8fbb34e5",
                "sha256:a681e2fc5a6bd8b083ce740fc4353b34492af63d0891e59c05cd0300f79f91d8"
            ],
            "index": "pypi",
            "version": "==1.0.0a4"
        },
        "certifi": {
            "hashes": [
                "sha256:47f9c83ef4c0c621eaef743f133f09fa8a74a9b75f037e8624f83bd1b6626cb7",
                "sha256:993f830721089fef441cdfeb4b2c8c9df86f0c63239f06bd025a76a7daddb033"
            ],
            "version": "==2018.11.29"
        },
        "cffi": {
            "hashes": [
<<<<<<< HEAD
                "sha256:0b5f895714a7a9905148fc51978c62e8a6cbcace30904d39dcd0d9e2265bb2f6",
                "sha256:27cdc7ba35ee6aa443271d11583b50815c4bb52be89a909d0028e86c21961709",
                "sha256:2d4a38049ea93d5ce3c7659210393524c1efc3efafa151bd85d196fa98fce50a",
                "sha256:3262573d0d60fc6b9d0e0e6e666db0e5045cbe8a531779aa0deb3b425ec5a282",
                "sha256:358e96cfffc185ab8f6e7e425c7bb028931ed08d65402fbcf3f4e1bff6e66556",
                "sha256:37c7db824b5687fbd7ea5519acfd054c905951acc53503547c86be3db0580134",
                "sha256:39b9554dfe60f878e0c6ff8a460708db6e1b1c9cc6da2c74df2955adf83e355d",
                "sha256:42b96a77acf8b2d06821600fa87c208046decc13bd22a4a0e65c5c973443e0da",
                "sha256:5b37dde5035d3c219324cac0e69d96495970977f310b306fa2df5910e1f329a1",
                "sha256:5d35819f5566d0dd254f273d60cf4a2dcdd3ae3003dfd412d40b3fe8ffd87509",
                "sha256:5df73aa465e53549bd03c819c1bc69fb85529a5e1a693b7b6cb64408dd3970d1",
                "sha256:7075b361f7a4d0d4165439992d0b8a3cdfad1f302bf246ed9308a2e33b046bd3",
                "sha256:7678b5a667b0381c173abe530d7bdb0e6e3b98e062490618f04b80ca62686d96",
                "sha256:7dfd996192ff8a535458c17f22ff5eb78b83504c34d10eefac0c77b1322609e2",
                "sha256:8a3be5d31d02c60f84c4fd4c98c5e3a97b49f32e16861367f67c49425f955b28",
                "sha256:9812e53369c469506b123aee9dcb56d50c82fad60c5df87feb5ff59af5b5f55c",
                "sha256:9b6f7ba4e78c52c1a291d0c0c0bd745d19adde1a9e1c03cb899f0c6efd6f8033",
                "sha256:a85bc1d7c3bba89b3d8c892bc0458de504f8b3bcca18892e6ed15b5f7a52ad9d",
                "sha256:aa6b9c843ad645ebb12616de848cc4e25a40f633ccc293c3c9fe34107c02c2ea",
                "sha256:bae1aa56ee00746798beafe486daa7cfb586cd395c6ce822ba3068e48d761bc0",
                "sha256:bae96e26510e4825d5910a196bf6b5a11a18b87d9278db6d08413be8ea799469",
                "sha256:bd78df3b594013b227bf31d0301566dc50ba6f40df38a70ded731d5a8f2cb071",
                "sha256:c2711197154f46d06f73542c539a0ff5411f1951fab391e0a4ac8359badef719",
                "sha256:d998c20e3deed234fca993fd6c8314cb7cbfda05fd170f1bd75bb5d7421c3c5a",
                "sha256:df4f840d77d9e37136f8e6b432fecc9d6b8730f18f896e90628712c793466ce6",
                "sha256:f5653c2581acb038319e6705d4e3593677676df14b112f13e0b5b44b6a18df1a",
                "sha256:f7c7aa485a2e2250d455148470ffd0195eecc3d845122635202d7467d6f7b4cf",
                "sha256:f9e2c66a6493147de835f207f198540a56b26745ce4f272fbc7c2f2cfebeb729"
            ],
            "version": "==1.12.1"
=======
                "sha256:08090454ff236239e583a9119d0502a6b9817594c0a3714dd1d8593f2350ba11",
                "sha256:0fd93b32d96d7ce46d0fb0db6d82f73e2e6ee37696a0fed152240c780ff99d16",
                "sha256:11651532fefba063d372e41826ab669b666d7a92e90dd019f31aefa7cf18e0e0",
                "sha256:116b32a34c862dac9a0c8c28e68fa7d63750068443d0bb595c090c70de7bf080",
                "sha256:1ec69cca03f9e8e6e2e835f44a1572e0b6d6130aa71a2100459ee33a6c370e04",
                "sha256:22151b858c916f0765734bcfbf69a986b127260f95f5cb829128c02863c14626",
                "sha256:22558c0c4d9640b0869c51bbd8761dbf610cec03db6c7ec8471c4371e7450141",
                "sha256:2e556610fcf5d4c41d480221dec071d517096ff452053b6f4eacfa20fec0dbce",
                "sha256:3991da7c291c8c80a4c53303e0abb857bc3598af27fbe203214ddd13dc7cf33a",
                "sha256:39f47648b5f2755aa977b37fc49581bdd3d0a500eb31f61c034af2ff05d6f56f",
                "sha256:430fa07eb38761a720aac338202fc15cbe9897deef50fa7f8afc2217b85213da",
                "sha256:598fcf6173ea45e5c82ca525cf47a956d1406e8f350bd471049630c4897c8f0a",
                "sha256:6c96839af24f3edd2f6b44f8b7cf5d1fc1ad1f0da1c9fb2227a4239707adfdb7",
                "sha256:830831d20030c17d62b7ca3987a09f02c193ff2d2c46dc0dff53d89071dd806e",
                "sha256:84fe536dc89877b722b5b4ea578f5beac60759363513aeb1df6ec914c6dd6ba1",
                "sha256:8a1f16671de9cd41b508f9b2c82de2523f568103b4c32cdeee3c6ed777005766",
                "sha256:9b658f51245abb1ed6a5467ca58933e912ea6039327745655de6753f848fb98a",
                "sha256:ad86d01920b90384d7b2fe0df7e75dc06562471e14aa0905351fecd31007016b",
                "sha256:b107c3f195af098e2b2ea9cc55074e15ee9af6449e63d58ff5b0b75841c49833",
                "sha256:b8a36ff55ec3d22bd4c2baac080b48a9c9fe0af5df363fa1dee7c334dfb06519",
                "sha256:be8a266b312707584762036c65d5aa34c56319c6e60536ad8d3f1255d209b2a7",
                "sha256:bedbb01c0e4fb12f41b2c951723acb4e8305892598e391b89d6a4e6ba5989a63",
                "sha256:ddf1824a0f04f324f1d380f44893abb57394379763e4ed6200bc188f33b32325",
                "sha256:dfe74188ee1afd0ebfeff31b056aac8b72016f6b0364f90eb3284dc29bf1619a",
                "sha256:e0eaa6da93e87229f2d8e133c3baa459ed626e374d20486e2dc94a8e9d2f019d",
                "sha256:e5eb00a6e1058806a41e3f5a30e4c826ec97d98957302c78909fb8ee98d0266e",
                "sha256:fa1e30ea308da2ffa91a35042e612340e7c7fcd8614581c85139850b2e18fd17"
            ],
            "version": "==1.12.0"
>>>>>>> 99fe7ec7
        },
        "chardet": {
            "hashes": [
                "sha256:84ab92ed1c4d4f16916e05906b6b75a6c0fb5db821cc65e70cbd64a3e2a5eaae",
                "sha256:fc323ffcaeaed0e0a02bf4d117757b98aed530d9ed4531e3e15460124c106691"
            ],
            "version": "==3.0.4"
        },
        "click": {
            "hashes": [
                "sha256:2335065e6395b9e67ca716de5f7526736bfa6ceead690adf616d925bdc622b13",
                "sha256:5b94b49521f6456670fdb30cd82a4eca9412788a93fa6dd6df72c94d5a8ff2d7"
            ],
            "index": "pypi",
            "version": "==7.0"
        },
        "coincurve": {
            "hashes": [
                "sha256:0b814c5b4d3292a5dc96c1590099f5bf4c76d72c5db5f9486159e8d7346d659c",
                "sha256:0c90bf50d282480eb27425d7fb6f5123ff8f437ce20379717667e05650963749",
                "sha256:0ff230a13a8b39c43ddd9a2af39bfb7361e1db757e3ea317abb6b9f06ba888b8",
                "sha256:20e64e3b0730acf2e15cd4db210ac6b6c14876ad0c5ce97b75df0154e6b5e103",
                "sha256:2a5686285b2c28529825af7f50da0f64974c5ea21e60456dfc69d2bb5d9b0c43",
                "sha256:2b48ea374447ffcaf0adfd1475e32f64d0ca2c2715e3510e6485039ed6cdb4c8",
                "sha256:2bdc97ca8e95ee527639be9ed00f425d71f128d5b8af1681f0b53535e05d6804",
                "sha256:55241fdd39892423b756198ff91ecb8ea060f8014d356d6c5424d978474a9302",
                "sha256:586d35dc1fc421ba6e9f7333c667d413182a27a98741b5dfa6f738d3ab7e6df0",
                "sha256:813b0b2cc3fe2bce492bfaf7af16c04d2b273eba8b8a128932fa4b7c25e4986b",
                "sha256:ab10cda541727447d1b205c779763acff546307587d8f83b2c5662eee822a757",
                "sha256:bd8fd5ba01c749f7fc5429ae0a0168ab2178fd58842bd39452003fb5a83518b8",
                "sha256:c6495bcceb1abce6ae0ae03752e277ab998d4de159689f48ffa1d62a90da72fc",
                "sha256:e6e9dfa2745d7550af39bbfa5bf882245be728b4b1e5da416e7e3a7286c50768",
                "sha256:e842c7c157ce6a2a33bbf0e366100e6a361ee5d0fbc15f23458fb85464699120",
                "sha256:f5a88df08b2c90551eb94ed0274b349ac31afbf5d7b209aa8d9e0408e88d5879",
                "sha256:fdfd4726d16fcb72593d149af49b25fef1c44d37414de4fba75adb0e2075c925"
            ],
            "index": "pypi",
            "version": "==11.0.0"
        },
        "colorama": {
            "hashes": [
                "sha256:05eed71e2e327246ad6b38c540c4a3117230b19679b875190486ddd2d721422d",
                "sha256:f8ac84de7840f5b9c4e3347b3c1eaa50f7e49c2b07596221daec5edaabbd7c48"
            ],
            "index": "pypi",
            "version": "==0.4.1"
        },
        "constant-sorrow": {
            "hashes": [
                "sha256:0ab5ddacde6484e986703a523b721517b7230e395d2bfddea5eced7153acbf9c",
                "sha256:8ff487bbc15d4ddcae7f0f745c56494f4267e90b20b19102d81b390803e14ded"
            ],
            "index": "pypi",
            "version": "==0.1.0a8"
        },
        "constantly": {
            "hashes": [
                "sha256:586372eb92059873e29eba4f9dec8381541b4d3834660707faf8ba59146dfc35",
                "sha256:dd2fa9d6b1a51a83f0d7dd76293d734046aa176e384bf6e33b7e44880eb37c5d"
            ],
            "version": "==15.1.0"
        },
        "cryptography": {
            "hashes": [
                "sha256:05b3ded5e88747d28ee3ef493f2b92cbb947c1e45cf98cfef22e6d38bb67d4af",
                "sha256:06826e7f72d1770e186e9c90e76b4f84d90cdb917b47ff88d8dc59a7b10e2b1e",
                "sha256:08b753df3672b7066e74376f42ce8fc4683e4fd1358d34c80f502e939ee944d2",
                "sha256:2cd29bd1911782baaee890544c653bb03ec7d95ebeb144d714b0f5c33deb55c7",
                "sha256:31e5637e9036d966824edaa91bf0aa39dc6f525a1c599f39fd5c50340264e079",
                "sha256:42fad67d7072216a49e34f923d8cbda9edacbf6633b19a79655e88a1b4857063",
                "sha256:4946b67235b9d2ea7d31307be9d5ad5959d6c4a8f98f900157b47abddf698401",
                "sha256:522fdb2809603ee97a4d0ef2f8d617bc791eb483313ba307cb9c0a773e5e5695",
                "sha256:6f841c7272645dd7c65b07b7108adfa8af0aaea57f27b7f59e01d41f75444c85",
                "sha256:7d335e35306af5b9bc0560ca39f740dfc8def72749645e193dd35be11fb323b3",
                "sha256:8504661ffe324837f5c4607347eeee4cf0fcad689163c6e9c8d3b18cf1f4a4ad",
                "sha256:9260b201ce584d7825d900c88700aa0bd6b40d4ebac7b213857bd2babee9dbca",
                "sha256:9a30384cc402eac099210ab9b8801b2ae21e591831253883decdb4513b77a3cd",
                "sha256:9e29af877c29338f0cab5f049ccc8bd3ead289a557f144376c4fbc7d1b98914f",
                "sha256:ab50da871bc109b2d9389259aac269dd1b7c7413ee02d06fe4e486ed26882159",
                "sha256:b13c80b877e73bcb6f012813c6f4a9334fcf4b0e96681c5a15dac578f2eedfa0",
                "sha256:bfe66b577a7118e05b04141f0f1ed0959552d45672aa7ecb3d91e319d846001e",
                "sha256:e091bd424567efa4b9d94287a952597c05d22155a13716bf5f9f746b9dc906d3",
                "sha256:fa2b38c8519c5a3aa6e2b4e1cf1a549b54acda6adb25397ff542068e73d1ed00"
            ],
            "index": "pypi",
            "version": "==2.5"
        },
        "cytoolz": {
            "hashes": [
                "sha256:84cc06fa40aa310f2df79dd440fc5f84c3e20f01f9f7783fc9c38d0a11ba00e5"
            ],
            "markers": "implementation_name == 'cpython'",
            "version": "==0.9.0.1"
        },
        "dateparser": {
            "hashes": [
                "sha256:42d51be54e74a8e80a4d76d1fa6e4edd997098fce24ad2d94a2eab5ef247193e",
                "sha256:78124c458c461ea7198faa3c038f6381f37588b84bb42740e91a4cbd260b1d09"
            ],
            "version": "==0.7.1"
        },
        "docutils": {
            "hashes": [
                "sha256:02aec4bd92ab067f6ff27a38a38a41173bf01bed8f89157768c1573f53e474a6",
                "sha256:51e64ef2ebfb29cae1faa133b3710143496eca21c530f3f71424d77687764274",
                "sha256:7a4bd47eaf6596e1295ecb11361139febe29b084a87bf005bf899f9a42edc3c6"
            ],
            "version": "==0.14"
        },
        "eth-abi": {
            "hashes": [
                "sha256:1aa7186cc12d6ed704b18ab3c446f271cdb66ef23473940dbd6d037d47559f75",
                "sha256:2c7d1119da879cb74cc917d744a7e18bbf34a1e478a0e5eccf7f13ece192a735"
            ],
            "version": "==2.0.0b5"
        },
        "eth-account": {
            "hashes": [
                "sha256:3b5b1735db5736c9bb59786256edb0e18ea912f0a3d835611abb0266aa71c0d1",
                "sha256:63d782e7d0db455d13b5d6f18df790895072fde49ed00f1c176ae11dfa87251b"
            ],
            "version": "==0.3.0"
        },
        "eth-bloom": {
            "hashes": [
                "sha256:7946722121f40d76aba2a148afe5edde714d119c7d698ddd0ef4d5a1197c3765",
                "sha256:89d415710af1480683226e95805519f7c79b7244a3ca8d5287684301c7cee3de"
            ],
            "version": "==1.0.3"
        },
        "eth-hash": {
            "extras": [
                "pycryptodome",
                "pysha3"
            ],
            "hashes": [
                "sha256:1b9cb34dd3cd99c85c2bd6a1420ceae39a2eee8bf080efd264bcda8be3edecc8",
                "sha256:499dc02d098f69856d1a6dd005529c16174157d4fb2a9fe20c41f69e39f8f176"
            ],
            "version": "==0.2.0"
        },
        "eth-keyfile": {
            "hashes": [
                "sha256:70d734af17efdf929a90bb95375f43522be4ed80c3b9e0a8bca575fb11cd1159",
                "sha256:939540efb503380bc30d926833e6a12b22c6750de80feef3720d79e5a79de47d"
            ],
            "version": "==0.5.1"
        },
        "eth-keys": {
            "hashes": [
                "sha256:18f2b30fe54ad9ff8a4517459012dfff1608f558d5ff24646c50e19fa5ec9183",
                "sha256:993e61f146a9b228b8762082230afdf516c1ac3f6bbcdd2a09a4823ff8106d49"
            ],
            "version": "==0.2.1"
        },
        "eth-rlp": {
            "hashes": [
                "sha256:05d8456981d85e16a9afa57f2f2c3356af5d1c49499cc8512cfcdc034b90dde5",
                "sha256:a94744c207ea731a7266bd0894179dc6e51a6a8965316000c8e823b5d7e07694"
            ],
            "version": "==0.1.2"
        },
        "eth-tester": {
            "hashes": [
                "sha256:1ebe506fb25550c966f59a8ab1f6e8de0c01c062d6e3caf141f410ec02a34c5b",
                "sha256:5b7309609b9d642b6843951024e8602c3ef065abbc54f43c92520b86ff79c603"
            ],
            "index": "pypi",
            "version": "==0.1.0b37"
        },
        "eth-typing": {
            "hashes": [
                "sha256:321a40a22ecdb7f5f184f9b1a315f50498ef4bac7ef6068e7ceda931dffd74d2",
                "sha256:9e4712e6fa74a58b1c1aa181e2269a21b8241c7c261eec887cbdecb40f438e9d"
            ],
            "version": "==2.0.0"
        },
        "eth-utils": {
            "hashes": [
                "sha256:76f7797d3ed67821dbc92931f5b7e6b4bccdd5d3407b316bd1df882f2b55c28f",
                "sha256:f11f046fef99e63f2cfe7663531c9a13ed0be6c01879f1a6151dc104eeebdfcf"
            ],
            "version": "==1.4.1"
        },
        "ethpm": {
            "hashes": [
                "sha256:130be0f273c3bed024e814faa001c57f39b1354f9ada21df5004461de2dbd1be",
                "sha256:d49ebd311881d9897de2ba47cd28dbaac1d6169ca9ae7024b02399ac02a66684"
            ],
            "version": "==0.1.4a12"
        },
        "flask": {
            "hashes": [
                "sha256:2271c0070dbcb5275fad4a82e29f23ab92682dc45f9dfbc22c02ba9b9322ce48",
                "sha256:a080b744b7e345ccfcbc77954861cb05b3c63786e93f2b3875e0913d44b43f05"
            ],
            "index": "pypi",
            "version": "==1.0.2"
        },
        "hendrix": {
            "hashes": [
                "sha256:2173ef4b733a6e1c08af02a57f0f8fe1adbb40a3d32ffbfd6ef86b4558413ade",
                "sha256:3eb78742383569276a1aec174a9ea92995dea177f0aa4173272b4a2a0c2e385b"
            ],
            "index": "pypi",
            "version": "==3.2.2"
        },
        "hexbytes": {
            "hashes": [
                "sha256:27cc227ae95fc20d44325ac0329a0293d656a05230da079650705030c7d7a819",
                "sha256:67e5608cb4a14d0a4ced058e595bb1f70c207ef2b5219fdc82af10e54bcf38de"
            ],
            "version": "==0.1.0"
        },
        "humanize": {
            "hashes": [
                "sha256:a43f57115831ac7c70de098e6ac46ac13be00d69abbf60bdcac251344785bb19"
            ],
            "version": "==0.5.1"
        },
        "hyperlink": {
            "hashes": [
                "sha256:98da4218a56b448c7ec7d2655cb339af1f7d751cf541469bb4fc28c4a4245b34",
                "sha256:f01b4ff744f14bc5d0a22a6b9f1525ab7d6312cb0ff967f59414bbac52f0a306"
            ],
            "version": "==18.0.0"
        },
        "idna": {
            "hashes": [
                "sha256:c357b3f628cf53ae2c4c05627ecc484553142ca23264e593d327bcde5e9c3407",
                "sha256:ea8b7f6188e6fa117537c3df7da9fc686d485087abf6ac197f9c46432f7e4a3c"
            ],
            "version": "==2.8"
        },
        "incremental": {
            "hashes": [
                "sha256:717e12246dddf231a349175f48d74d93e2897244939173b01974ab6661406b9f",
                "sha256:7b751696aaf36eebfab537e458929e194460051ccad279c72b755a167eebd4b3"
            ],
            "version": "==17.5.0"
        },
        "ipfsapi": {
            "hashes": [
                "sha256:45820cc8605894e78ad42b558f4627dc9dabb22dc86830f451a4648d28d669d5",
                "sha256:f2e7cc0c3f1f3b96730638072ab41ca76e1860a8b91fc5f815f66af886019f8e"
            ],
            "version": "==0.4.3"
        },
        "itsdangerous": {
            "hashes": [
                "sha256:321b033d07f2a4136d3ec762eac9f16a10ccd60f53c0c91af90217ace7ba1f19",
                "sha256:b12271b2047cb23eeb98c8b5622e2e5c5e9abd9784a153e9d8ef9cb4dd09d749"
            ],
            "version": "==1.1.0"
        },
        "jinja2": {
            "hashes": [
                "sha256:74c935a1b8bb9a3947c50a54766a969d4846290e1e788ea44c1392163723c3bd",
                "sha256:f84be1bb0040caca4cea721fcbbbbd61f9be9464ca236387158b0feea01914a4"
            ],
            "version": "==2.10"
        },
        "jmespath": {
            "hashes": [
                "sha256:6a81d4c9aa62caf061cb517b4d9ad1dd300374cd4706997aff9cd6aedd61fc64",
                "sha256:f11b4461f425740a1d908e9a3f7365c3d2e569f6ca68a2ff8bc5bcd9676edd63"
            ],
            "version": "==0.9.3"
        },
        "jsonschema": {
            "hashes": [
                "sha256:000e68abd33c972a5248544925a0cae7d1125f9bf6c58280d37546b946769a08",
                "sha256:6ff5f3180870836cae40f06fa10419f557208175f13ad7bc26caa77beb1f6e02"
            ],
            "version": "==2.6.0"
        },
        "lru-dict": {
            "hashes": [
                "sha256:365457660e3d05b76f1aba3e0f7fedbfcd6528e97c5115a351ddd0db488354cc"
            ],
            "version": "==1.1.6"
        },
        "markupsafe": {
            "hashes": [
                "sha256:048ef924c1623740e70204aa7143ec592504045ae4429b59c30054cb31e3c432",
                "sha256:130f844e7f5bdd8e9f3f42e7102ef1d49b2e6fdf0d7526df3f87281a532d8c8b",
                "sha256:19f637c2ac5ae9da8bfd98cef74d64b7e1bb8a63038a3505cd182c3fac5eb4d9",
                "sha256:1b8a7a87ad1b92bd887568ce54b23565f3fd7018c4180136e1cf412b405a47af",
                "sha256:1c25694ca680b6919de53a4bb3bdd0602beafc63ff001fea2f2fc16ec3a11834",
                "sha256:1f19ef5d3908110e1e891deefb5586aae1b49a7440db952454b4e281b41620cd",
                "sha256:1fa6058938190ebe8290e5cae6c351e14e7bb44505c4a7624555ce57fbbeba0d",
                "sha256:31cbb1359e8c25f9f48e156e59e2eaad51cd5242c05ed18a8de6dbe85184e4b7",
                "sha256:3e835d8841ae7863f64e40e19477f7eb398674da6a47f09871673742531e6f4b",
                "sha256:4e97332c9ce444b0c2c38dd22ddc61c743eb208d916e4265a2a3b575bdccb1d3",
                "sha256:525396ee324ee2da82919f2ee9c9e73b012f23e7640131dd1b53a90206a0f09c",
                "sha256:52b07fbc32032c21ad4ab060fec137b76eb804c4b9a1c7c7dc562549306afad2",
                "sha256:52ccb45e77a1085ec5461cde794e1aa037df79f473cbc69b974e73940655c8d7",
                "sha256:5c3fbebd7de20ce93103cb3183b47671f2885307df4a17a0ad56a1dd51273d36",
                "sha256:5e5851969aea17660e55f6a3be00037a25b96a9b44d2083651812c99d53b14d1",
                "sha256:5edfa27b2d3eefa2210fb2f5d539fbed81722b49f083b2c6566455eb7422fd7e",
                "sha256:7d263e5770efddf465a9e31b78362d84d015cc894ca2c131901a4445eaa61ee1",
                "sha256:83381342bfc22b3c8c06f2dd93a505413888694302de25add756254beee8449c",
                "sha256:857eebb2c1dc60e4219ec8e98dfa19553dae33608237e107db9c6078b1167856",
                "sha256:98e439297f78fca3a6169fd330fbe88d78b3bb72f967ad9961bcac0d7fdd1550",
                "sha256:bf54103892a83c64db58125b3f2a43df6d2cb2d28889f14c78519394feb41492",
                "sha256:d9ac82be533394d341b41d78aca7ed0e0f4ba5a2231602e2f05aa87f25c51672",
                "sha256:e982fe07ede9fada6ff6705af70514a52beb1b2c3d25d4e873e82114cf3c5401",
                "sha256:edce2ea7f3dfc981c4ddc97add8a61381d9642dc3273737e756517cc03e84dd6",
                "sha256:efdc45ef1afc238db84cb4963aa689c0408912a0239b0721cb172b4016eb31d6",
                "sha256:f137c02498f8b935892d5c0172560d7ab54bc45039de8805075e19079c639a9c",
                "sha256:f82e347a72f955b7017a39708a3667f106e6ad4d10b25f237396a7115d8ed5fd",
                "sha256:fb7c206e01ad85ce57feeaaa0bf784b97fa3cad0d4a5737bc5295785f5c613a1"
            ],
            "version": "==1.1.0"
        },
        "maya": {
            "hashes": [
                "sha256:7f53e06d5a123613dce7c270cbc647643a6942590dba7a19ec36194d0338c3f4",
                "sha256:fa90d8c6c9a730a7f740dec6e1c7d3da8ca10159e40bb843e4e72772f5e3a9a3"
            ],
            "index": "pypi",
            "version": "==0.6.1"
        },
        "msgpack-python": {
            "hashes": [
                "sha256:378cc8a6d3545b532dfd149da715abae4fda2a3adb6d74e525d0d5e51f46909b"
            ],
            "version": "==0.5.6"
        },
        "mypy-extensions": {
            "hashes": [
                "sha256:37e0e956f41369209a3d5f34580150bcacfabaa57b33a15c0b25f4b5725e0812",
                "sha256:b16cabe759f55e3409a7d231ebd2841378fb0c27a5d1994719e340e4f429ac3e"
            ],
            "version": "==0.4.1"
        },
        "parsimonious": {
            "hashes": [
                "sha256:3add338892d580e0cb3b1a39e4a1b427ff9f687858fdd61097053742391a9f6b"
            ],
            "version": "==0.8.1"
        },
        "pathtools": {
            "hashes": [
                "sha256:7c35c5421a39bb82e58018febd90e3b6e5db34c5443aaaf742b3f33d4655f1c0"
            ],
            "version": "==0.1.2"
        },
        "pendulum": {
            "hashes": [
                "sha256:0f43d963b27e92b04047ce8352e4c277db99f20d0b513df7d0ceafe674a2f727",
                "sha256:14e60d26d7400980123dbb6e3f2a90b70d7c18c63742ffe5bd6d6a643f8c6ef1",
                "sha256:5035a4e17504814a679f138374269cc7cc514aeac7ba6d9dc020abc224f25dbc",
                "sha256:8c0b3d655c1e9205d4dacf42fffc929cde3b19b5fb544a7f7561e6896eb8a000",
                "sha256:bfc7b33ae193a204ec0bec12ad0d2d3300cd7e51d91d992da525ba3b28f0d265",
                "sha256:cd70b75800439794e1ad8dbfa24838845e171918df81fa98b68d0d5a6f9b8bf2",
                "sha256:cf535d36c063575d4752af36df928882b2e0e31541b4482c97d63752785f9fcb"
            ],
            "version": "==2.0.4"
        },
        "protobuf": {
            "hashes": [
                "sha256:1a53984ed9b84b6d30e8301d840a3eb86c74f2dab38f16fd45ee294ed0519384",
                "sha256:3a6367a839e4c770d1fbac05570c339eb496ffcc352b1ec5eb07988187fc86ce",
                "sha256:44eb7cfa05b700fe918f454ef28eecae011bcaa716ef81d898a7ea31e41e2c82",
                "sha256:5465c3d36274a61e10f0fa8758c0fecb198b3a7f5a1b62e4e3883139df37cf81",
                "sha256:657a1b43332014ce65c54555f766469fd73a72782d27e4cf3e7f82cf2e659c2a",
                "sha256:8a41020d490d3502a2e288cd9ff7f1a0e72b7d36b217044e2af34453eab86499",
                "sha256:95eeba09efbeb0743f14f9dc00d12e3affcd463b3b655fa8fe6c1e5248b05ce9",
                "sha256:98032e9c31f71d21ff116fd29051310d128d3faa4739c598f212a83fe7042917",
                "sha256:a7d9cbdc0b4a5192ea2520b12ec7b4987cbae3e1d27a5ae61951b93d52c3b1c7",
                "sha256:bab6534369b147f256997a868a79e335db4907aff6b0df8e24ee0900c886961f",
                "sha256:d4b5d2d07d9f784c3422e9e6e2321d22825186369886e9f8a917704de6cb6a7e",
                "sha256:d8ed41b5ddc589b5aae64018fc8daabcec4ece7653b41a22c49b3c87361c3d2c",
                "sha256:dd7f7a847e0f5bae3c1770e9c28d8f7007f33581cd151c65dc79234592653e81",
                "sha256:e231d76482a5b959dd227b4cc0389b5f398b3ba1a0107a39c4d253b191f40703",
                "sha256:e3b467f88f4db8ecf876f3a5c66dd085c03c54d4dca0064cf21e3d1088e61967",
                "sha256:ef22c0a6fa5006795b46d0298f784cc4e21028367c1796cfad496d104986e219",
                "sha256:f19db9112b6b87332c56b15e7aed1d5157fdc4b2c92404e3402d62516f39e73d",
                "sha256:fcdaa58e54acebfbbc2325c07524fbf53abe6ccf6a0b21416c2024aa02d55cf3"
            ],
            "version": "==3.7.0rc2"
        },
        "py-ecc": {
            "hashes": [
                "sha256:67577529be4839cfc1a6ded58942ef1fb146d70d12bfcf2c202c35ced47fc1c6",
                "sha256:96d14264962efc52fb359c5e62f8d697c76489156b167ebc5ea7a7a12bb59749"
            ],
            "version": "==1.4.7"
        },
        "py-evm": {
            "hashes": [
                "sha256:3fe15579fdad78f0b5fadf01cf91bd01fe89fb12df593320211a54f327bb465d",
                "sha256:e474ae793743eec8cb1ade7119c3a1fdd1152070bfcf71233587d4e31046ba57"
            ],
            "index": "pypi",
            "version": "==0.2.0a39"
        },
        "py-geth": {
            "hashes": [
                "sha256:2da4ae79e1d769c9cbfc5e86c746b05281899615349f1a79a043d6d2ff647247",
                "sha256:b10cc4e4b64296478158c009f650eeac9817112694ac824dab85ba27dfece3b8"
            ],
            "version": "==2.0.1"
        },
        "pyasn1": {
            "hashes": [
                "sha256:da2420fe13a9452d8ae97a0e478adde1dee153b11ba832a95b223a2ba01c10f7",
                "sha256:da6b43a8c9ae93bc80e2739efb38cc776ba74a886e3e9318d65fe81a8b8a2c6e"
            ],
            "version": "==0.4.5"
        },
        "pyasn1-modules": {
            "hashes": [
                "sha256:79580acf813e3b7d6e69783884e6e83ac94bf4617b36a135b85c599d8a818a7b",
                "sha256:a52090e8c5841ebbf08ae455146792d9ef3e8445b21055d3a3b7ed9c712b7c7c"
            ],
            "version": "==0.2.4"
        },
        "pychalk": {
            "hashes": [
                "sha256:f763275f6fa68835a30d22c2449f73724d569f33532a031d26e32edc604e7e39"
            ],
            "version": "==2.0.1"
        },
        "pycparser": {
            "hashes": [
                "sha256:a988718abfad80b6b157acce7bf130a30876d27603738ac39f140993246b25b3"
            ],
            "version": "==2.19"
        },
        "pycryptodome": {
            "hashes": [
                "sha256:06b779be9736710c109234f28ebef90ff6615c70c335e782d4f6d983c0c66b57",
                "sha256:0cfa2a1d9ec697b8924729e86443d2b8fd8dbad0ca4cd322e9507d8b77fb71a0",
                "sha256:0d6613ccd561eb6ef7029d59a47f58e63d840dcee0ed2eda19dafceaffe1e544",
                "sha256:0f37f03864dc05b70ce11c023dea78f6af4f19adb48651976d512ba4d7210942",
                "sha256:16f38a3d9735054cefaa0a5e272395aab585e7eb585cb1609cbea78e69a8da61",
                "sha256:1a222250e43f3c659b4ebd5df3e11c2f112aab6aef58e38af55ef5678b9f0636",
                "sha256:23df2d665c7f52ddf467d405de355b1ffbd08944442677bb072b33599748e09d",
                "sha256:624de350bc8f346da0f536b1dee6bd19b40c99fb783ba1ed09caceb783904fca",
                "sha256:733729141cf2e0706188f905fec9b27d40dd5a8e5ec232f95b82437e15c9ebf3",
                "sha256:737248b34df3231ba77fad50897a267cc0718a3ecd71b1eb9d92605a2d12d32e",
                "sha256:825af2416abf8be0441c2b632d4a0825ce96033cab36b0ea008a71afc7e6ca17",
                "sha256:8403b5adaabcaf7594331ce99a5eb834d0de5ce8f29d174db3f420b0fc450b77",
                "sha256:861442e3bc8680b47c7c9bfcd34fd9a3683cd179e3e4eaaba13c60af2ce3a8d6",
                "sha256:97e2fa022e2e92afbac4d9bc3c7263f7e6813b01b88398d7eb48dd000cfc81cb",
                "sha256:9f9b9dbabf286e35a6c4a3724fe48fe977acb0005aa6f08318960ac287108c1c",
                "sha256:a94ccb190cf8b1e0352d2b5f8984a44b3da0dfffdce21c4f3a6b8dc84d95e17a",
                "sha256:b9671b3ee8104deabee682f40540d65faf098bccb4d65bdd70eeccd87346856d",
                "sha256:be2403e4b65272516d7b3eeed73de0dbddf9802487c6faf2b202679def520c54",
                "sha256:c02ad68c49d959f724f26a4861deefc4aad25a5e970e40dedeeaf0627140605d",
                "sha256:ca78f78dde52ccd1b4654d8911d9b33015bf3cf54385a664f248a11af7896d44",
                "sha256:ce889584b07174047b554c17df9c48357134c48b517ef7008599e5677919e8d0",
                "sha256:d0d41c7338753e9e12bf685c7b5c0c8d2df070c6af8b7e7dc8fa0ccab20a4c05",
                "sha256:da05447b79754f703e53dae7b381d82234e062b5ca03cb96e64adc887d508dfd",
                "sha256:db53ea88fb38e3e054c2cb7d765b5dc4cea411b19be336e748b9b29f1b696ee5",
                "sha256:e7eb9ffaf5757f76c25761fc6fce2aaecbbaf145c0743bd146d86ba038899bf1",
                "sha256:ee5a6bba5a7517676a6afdf98ae4f65440132ed4a736c7c1fe762b464365a900",
                "sha256:f162644a8618c85cc29a3b998cea76c790220677461c9b6fffcb8fc7b0ae4335",
                "sha256:f6ab3c50b360160c38cb833f8855a42b9aa05ca30366a99bece8f161fa0c622b"
            ],
            "version": "==3.7.3"
        },
        "pyethash": {
            "hashes": [
                "sha256:ff66319ce26b9d77df1f610942634dac9742e216f2c27b051c0a2c2dec9c2818"
            ],
            "version": "==0.1.27"
        },
        "pyhamcrest": {
            "hashes": [
                "sha256:6b672c02fdf7470df9674ab82263841ce8333fb143f32f021f6cb26f0e512420",
                "sha256:8ffaa0a53da57e89de14ced7185ac746227a8894dbd5a3c718bf05ddbd1d56cd"
            ],
            "version": "==1.9.0"
        },
        "pynacl": {
            "hashes": [
                "sha256:05c26f93964373fc0abe332676cb6735f0ecad27711035b9472751faa8521255",
                "sha256:0c6100edd16fefd1557da078c7a31e7b7d7a52ce39fdca2bec29d4f7b6e7600c",
                "sha256:0d0a8171a68edf51add1e73d2159c4bc19fc0718e79dec51166e940856c2f28e",
                "sha256:1c780712b206317a746ace34c209b8c29dbfd841dfbc02aa27f2084dd3db77ae",
                "sha256:2424c8b9f41aa65bbdbd7a64e73a7450ebb4aa9ddedc6a081e7afcc4c97f7621",
                "sha256:2d23c04e8d709444220557ae48ed01f3f1086439f12dbf11976e849a4926db56",
                "sha256:30f36a9c70450c7878053fa1344aca0145fd47d845270b43a7ee9192a051bf39",
                "sha256:37aa336a317209f1bb099ad177fef0da45be36a2aa664507c5d72015f956c310",
                "sha256:4943decfc5b905748f0756fdd99d4f9498d7064815c4cf3643820c9028b711d1",
                "sha256:57ef38a65056e7800859e5ba9e6091053cd06e1038983016effaffe0efcd594a",
                "sha256:5bd61e9b44c543016ce1f6aef48606280e45f892a928ca7068fba30021e9b786",
                "sha256:6482d3017a0c0327a49dddc8bd1074cc730d45db2ccb09c3bac1f8f32d1eb61b",
                "sha256:7d3ce02c0784b7cbcc771a2da6ea51f87e8716004512493a2b69016326301c3b",
                "sha256:a14e499c0f5955dcc3991f785f3f8e2130ed504fa3a7f44009ff458ad6bdd17f",
                "sha256:a39f54ccbcd2757d1d63b0ec00a00980c0b382c62865b61a505163943624ab20",
                "sha256:aabb0c5232910a20eec8563503c153a8e78bbf5459490c49ab31f6adf3f3a415",
                "sha256:bd4ecb473a96ad0f90c20acba4f0bf0df91a4e03a1f4dd6a4bdc9ca75aa3a715",
                "sha256:e2da3c13307eac601f3de04887624939aca8ee3c9488a0bb0eca4fb9401fc6b1",
                "sha256:f67814c38162f4deb31f68d590771a29d5ae3b1bd64b75cf232308e5c74777e0"
            ],
            "version": "==1.3.0"
        },
        "pyopenssl": {
            "hashes": [
                "sha256:aeca66338f6de19d1aa46ed634c3b9ae519a64b458f8468aec688e7e3c20f200",
                "sha256:c727930ad54b10fc157015014b666f2d8b41f70c0d03e83ab67624fd3dd5d1e6"
            ],
            "index": "pypi",
            "version": "==19.0.0"
        },
        "pysha3": {
            "hashes": [
                "sha256:0060a66be16665d90c432f55a0ba1f6480590cfb7d2ad389e688a399183474f0",
                "sha256:11a2ba7a2e1d9669d0052fc8fb30f5661caed5512586ecbeeaf6bf9478ab5c48",
                "sha256:386998ee83e313b6911327174e088021f9f2061cbfa1651b97629b761e9ef5c4",
                "sha256:41be70b06c8775a9e4d4eeb52f2f6a3f356f17539a54eac61f43a29e42fd453d",
                "sha256:4416f16b0f1605c25f627966f76873e432971824778b369bd9ce1bb63d6566d9",
                "sha256:571a246308a7b63f15f5aa9651f99cf30f2a6acba18eddf28f1510935968b603",
                "sha256:59111c08b8f34495575d12e5f2ce3bafb98bea470bc81e70c8b6df99aef0dd2f",
                "sha256:5ec8da7c5c70a53b5fa99094af3ba8d343955b212bc346a0d25f6ff75853999f",
                "sha256:684cb01d87ed6ff466c135f1c83e7e4042d0fc668fa20619f581e6add1d38d77",
                "sha256:68c3a60a39f9179b263d29e221c1bd6e01353178b14323c39cc70593c30f21c5",
                "sha256:6e6a84efb7856f5d760ee55cd2b446972cb7b835676065f6c4f694913ea8f8d9",
                "sha256:827b308dc025efe9b6b7bae36c2e09ed0118a81f792d888548188e97b9bf9a3d",
                "sha256:93abd775dac570cb9951c4e423bcb2bc6303a9d1dc0dc2b7afa2dd401d195b24",
                "sha256:9c778fa8b161dc9348dc5cc361e94d54aa5ff18413788f4641f6600d4893a608",
                "sha256:9fdd28884c5d0b4edfed269b12badfa07f1c89dbc5c9c66dd279833894a9896b",
                "sha256:c7c2adcc43836223680ebdf91f1d3373543dc32747c182c8ca2e02d1b69ce030",
                "sha256:c93a2676e6588abcfaecb73eb14485c81c63b94fca2000a811a7b4fb5937b8e8",
                "sha256:cd5c961b603bd2e6c2b5ef9976f3238a561c58569945d4165efb9b9383b050ef",
                "sha256:f9046d59b3e72aa84f6dae83a040bd1184ebd7fef4e822d38186a8158c89e3cf",
                "sha256:fd7e66999060d079e9c0e8893e78d8017dad4f59721f6fe0be6307cd32127a07",
                "sha256:fe988e73f2ce6d947220624f04d467faf05f1bbdbc64b0a201296bb3af92739e"
            ],
            "index": "pypi",
            "version": "==1.0.2"
        },
        "pytest-ethereum": {
            "hashes": [
                "sha256:0767a536ab0330d05a3282a03511f8e6d2de98f880fec7d49b115b2d43d746e8",
                "sha256:1bd0415d5e7176e62b19ebec9fec73aefdf4d7766dbf928b6b644fe27b269b3f"
            ],
            "version": "==0.1.3a6"
        },
        "python-dateutil": {
            "hashes": [
                "sha256:7e6584c74aeed623791615e26efd690f29817a27c73085b78e4bad02493df2fb",
                "sha256:c89805f6f4d64db21ed966fda138f8a5ed7a4fdbc1a8ee329ce1b74e3c74da9e"
            ],
            "markers": "python_version >= '2.7'",
            "version": "==2.8.0"
        },
        "pytz": {
            "hashes": [
                "sha256:32b0891edff07e28efe91284ed9c31e123d84bea3fd98e1f72be2508f43ef8d9",
                "sha256:d5f05e487007e29e03409f9398d074e158d920d36eb82eaf66fb1136b0c5374c"
            ],
            "version": "==2018.9"
        },
        "pytzdata": {
            "hashes": [
                "sha256:9626e42fd9df77b16aedbd909d1e5fda839be47966adb7089b990f3452c45dd8",
                "sha256:dddaaf4f1717820a6fdcac94057e03c1a15b3829a44d9eaf19988917977db408"
            ],
            "version": "==2018.9"
        },
        "pyyaml": {
            "hashes": [
                "sha256:254bf6fda2b7c651837acb2c718e213df29d531eebf00edb54743d10bcb694eb",
                "sha256:3108529b78577327d15eec243f0ff348a0640b0c3478d67ad7f5648f93bac3e2",
                "sha256:3c17fb92c8ba2f525e4b5f7941d850e7a48c3a59b32d331e2502a3cdc6648e76",
                "sha256:8d6d96001aa7f0a6a4a95e8143225b5d06e41b1131044913fecb8f85a125714b",
                "sha256:c8a88edd93ee29ede719080b2be6cb2333dfee1dccba213b422a9c8e97f2967b"
            ],
            "version": "==4.2b4"
        },
        "regex": {
            "hashes": [
                "sha256:204eb661cae77f060ec8133e5b96ba47d1531b75ff0f9ee43a0b8841467f3bfe",
                "sha256:4aa0fc3724b47c84121cc779be4da542d0b09cf648423d62d52c8cce1397d476",
                "sha256:91af69ec1b09db8bf384508dc5108c164b4e020f857aa5c124334c078d387baf",
                "sha256:9e0cce32ac5dc3a8d1ed7f302f4e0b29c22f4c0c1130e7e73f4e13aa73207599",
                "sha256:a6d4ac6c806ea918659a9eae6f4356ffc58b400ee8856d8b4019ff7df02d25ff",
                "sha256:beb4110192b1aec2923e86d991dbff4bd599de4aee732d1197aba9bb9cbb4b29",
                "sha256:eb471ab4e82f1883c7e1001a81be06ff1271ac54fa73c38ca1f198d4892c1132",
                "sha256:eee9f554a6119d8de098510a2ce243edda9d69bd13b4a1ba5cd94018a3222078",
                "sha256:f39b7e56ad5b194eec5d22cac95d0feebeea43d5967bd8bfbefef402c0821c8c"
            ],
            "version": "==2019.2.18"
        },
        "requests": {
            "hashes": [
                "sha256:502a824f31acdacb3a35b6690b5fbf0bc41d63a24a45c4004352b0242707598e",
                "sha256:7bf2a778576d825600030a110f3c0e3e8edc51dfaafe1c146e39a2027784957b"
            ],
            "index": "pypi",
            "version": "==2.21.0"
        },
        "rlp": {
            "hashes": [
                "sha256:0505fd53278cb4a3ea6baf1b658357ac209bdcdd1b316ac90050c40f669ceacc",
                "sha256:ebe80a03c50e3d6aac47f44ddd45048bb99e411203cd764f5da1330e6d83821c"
            ],
            "version": "==1.1.0"
        },
        "s3transfer": {
            "hashes": [
                "sha256:7b9ad3213bff7d357f888e0fab5101b56fa1a0548ee77d121c3a3dbfbef4cb2e",
                "sha256:f23d5cb7d862b104401d9021fc82e5fa0e0cf57b7660a1331425aab0c691d021"
            ],
            "version": "==0.2.0"
        },
        "semantic-version": {
            "hashes": [
                "sha256:2a4328680073e9b243667b201119772aefc5fc63ae32398d6afafff07c4f54c0",
                "sha256:2d06ab7372034bcb8b54f2205370f4aa0643c133b7e6dbd129c5200b83ab394b"
            ],
            "version": "==2.6.0"
        },
        "sentry-sdk": {
            "hashes": [
                "sha256:d4eb77414e21258943cdd7ea4aa216e2d994d38700d747d5d3da943edd414b58",
                "sha256:e77795ca8bafbcf4a19d9c2fcd99f9cb68a9623e5f853a0758084a8b025e6c87"
            ],
            "index": "pypi",
            "version": "==0.5.2"
        },
        "service-identity": {
            "hashes": [
                "sha256:001c0707759cb3de7e49c078a7c0c9cd12594161d3bf06b9c254fdcb1a60dc36",
                "sha256:0858a54aabc5b459d1aafa8a518ed2081a285087f349fe3e55197989232e2e2d"
            ],
            "version": "==18.1.0"
        },
        "six": {
            "hashes": [
                "sha256:3350809f0555b11f552448330d0b52d5f24c91a322ea4a15ef22629740f3761c",
                "sha256:d16a0141ec1a18405cd4ce8b4613101da75da0e9a7aec5bdd4fa804d0e0eba73"
            ],
            "version": "==1.12.0"
        },
        "snaptime": {
            "hashes": [
                "sha256:e3f1eb89043d58d30721ab98cb65023f1a4c2740e3b197704298b163c92d508b"
            ],
            "version": "==0.2.4"
        },
        "sqlalchemy": {
            "hashes": [
                "sha256:7dede29f121071da9873e7b8c98091874617858e790dc364ffaab4b09d81216c"
            ],
            "index": "pypi",
            "version": "==1.3.0b3"
        },
        "toolz": {
            "hashes": [
                "sha256:929f0a7ea7f61c178bd951bdae93920515d3fbdbafc8e6caf82d752b9b3b31c9"
            ],
            "version": "==0.9.0"
        },
        "trie": {
            "hashes": [
                "sha256:028949f9c7d14c6635dc331ecd00fa760e6688c8926cc2fcafd044260b1211b5",
                "sha256:8c76b26d18619dbc70badfe3abe8a8065f4ec5e8048193349bcad5779e26fc62"
            ],
            "version": "==1.3.8"
        },
        "twisted": {
            "hashes": [
                "sha256:294be2c6bf84ae776df2fc98e7af7d6537e1c5e60a46d33c3ce2a197677da395"
            ],
            "version": "==18.9.0"
        },
        "txaio": {
            "hashes": [
                "sha256:67e360ac73b12c52058219bb5f8b3ed4105d2636707a36a7cdafb56fe06db7fe",
                "sha256:b6b235d432cc58ffe111b43e337db71a5caa5d3eaa88f0eacf60b431c7626ef5"
            ],
            "version": "==18.8.1"
        },
        "tzlocal": {
            "hashes": [
                "sha256:27d58a0958dc884d208cdaf45ef5892bf2a57d21d9611f2ac45e51f1973e8cab",
                "sha256:f124f198e5d86b3538b140883472beaa82d2c0efc0cd9694dfdbe39079e22e69"
            ],
            "version": "==2.0.0b1"
        },
        "umbral": {
            "hashes": [
                "sha256:64b0302117e63c212e94005ee6a981da53f40ff643aca215263ad4059ed0c885",
                "sha256:8a1b23fafaafb07438f98ee112949818a6941d377c305f8b8598f52c4831b0c4"
            ],
            "index": "pypi",
            "version": "==0.1.3a0"
        },
        "urllib3": {
            "hashes": [
                "sha256:61bf29cada3fc2fbefad4fdf059ea4bd1b4a86d2b6d15e1c7c0b582b9752fe39",
                "sha256:de9529817c93f27c8ccbfead6985011db27bd0ddfcdb2d86f3f663385c6a9c22"
            ],
            "markers": "python_version >= '3.4'",
            "version": "==1.24.1"
        },
        "watchdog": {
            "hashes": [
                "sha256:965f658d0732de3188211932aeb0bb457587f04f63ab4c1e33eab878e9de961d"
            ],
            "version": "==0.9.0"
        },
        "web3": {
            "extras": [
                "tester"
            ],
            "hashes": [
                "sha256:1e48e99b2aa11d770791036df31399d77e6752e5176389d4f68ed1eab214636a",
                "sha256:91b09d20473381999ec0e8b75748429b3d554fce99a47a6cb167fbb9edae0c2a"
            ],
            "index": "pypi",
            "version": "==5.0.0a5"
        },
        "websockets": {
            "hashes": [
                "sha256:04b42a1b57096ffa5627d6a78ea1ff7fad3bc2c0331ffc17bc32a4024da7fea0",
                "sha256:08e3c3e0535befa4f0c4443824496c03ecc25062debbcf895874f8a0b4c97c9f",
                "sha256:10d89d4326045bf5e15e83e9867c85d686b612822e4d8f149cf4840aab5f46e0",
                "sha256:232fac8a1978fc1dead4b1c2fa27c7756750fb393eb4ac52f6bc87ba7242b2fa",
                "sha256:4bf4c8097440eff22bc78ec76fe2a865a6e658b6977a504679aaf08f02c121da",
                "sha256:51642ea3a00772d1e48fb0c492f0d3ae3b6474f34d20eca005a83f8c9c06c561",
                "sha256:55d86102282a636e195dad68aaaf85b81d0bef449d7e2ef2ff79ac450bb25d53",
                "sha256:564d2675682bd497b59907d2205031acbf7d3fadf8c763b689b9ede20300b215",
                "sha256:5d13bf5197a92149dc0badcc2b699267ff65a867029f465accfca8abab95f412",
                "sha256:5eda665f6789edb9b57b57a159b9c55482cbe5b046d7db458948370554b16439",
                "sha256:5edb2524d4032be4564c65dc4f9d01e79fe8fad5f966e5b552f4e5164fef0885",
                "sha256:79691794288bc51e2a3b8de2bc0272ca8355d0b8503077ea57c0716e840ebaef",
                "sha256:7fcc8681e9981b9b511cdee7c580d5b005f3bb86b65bde2188e04a29f1d63317",
                "sha256:8e447e05ec88b1b408a4c9cde85aa6f4b04f06aa874b9f0b8e8319faf51b1fee",
                "sha256:90ea6b3e7787620bb295a4ae050d2811c807d65b1486749414f78cfd6fb61489",
                "sha256:9e13239952694b8b831088431d15f771beace10edfcf9ef230cefea14f18508f",
                "sha256:d40f081187f7b54d7a99d8a5c782eaa4edc335a057aa54c85059272ed826dc09",
                "sha256:e1df1a58ed2468c7b7ce9a2f9752a32ad08eac2bcd56318625c3647c2cd2da6f",
                "sha256:e98d0cec437097f09c7834a11c69d79fe6241729b23f656cfc227e93294fc242",
                "sha256:f8d59627702d2ff27cb495ca1abdea8bd8d581de425c56e93bff6517134e0a9b",
                "sha256:fc30cdf2e949a2225b012a7911d1d031df3d23e99b7eda7dfc982dc4a860dae9"
            ],
            "version": "==7.0"
        },
        "werkzeug": {
            "hashes": [
                "sha256:c3fd7a7d41976d9f44db327260e263132466836cef6f91512889ed60ad26557c",
                "sha256:d5da73735293558eb1651ee2fddc4d0dedcfa06538b8813a2e20011583c9e49b"
            ],
            "version": "==0.14.1"
        },
        "zope.interface": {
            "hashes": [
                "sha256:086707e0f413ff8800d9c4bc26e174f7ee4c9c8b0302fbad68d083071822316c",
                "sha256:1157b1ec2a1f5bf45668421e3955c60c610e31913cc695b407a574efdbae1f7b",
                "sha256:11ebddf765bff3bbe8dbce10c86884d87f90ed66ee410a7e6c392086e2c63d02",
                "sha256:14b242d53f6f35c2d07aa2c0e13ccb710392bcd203e1b82a1828d216f6f6b11f",
                "sha256:1b3d0dcabc7c90b470e59e38a9acaa361be43b3a6ea644c0063951964717f0e5",
                "sha256:20a12ab46a7e72b89ce0671e7d7a6c3c1ca2c2766ac98112f78c5bddaa6e4375",
                "sha256:298f82c0ab1b182bd1f34f347ea97dde0fffb9ecf850ecf7f8904b8442a07487",
                "sha256:2f6175722da6f23dbfc76c26c241b67b020e1e83ec7fe93c9e5d3dd18667ada2",
                "sha256:3b877de633a0f6d81b600624ff9137312d8b1d0f517064dfc39999352ab659f0",
                "sha256:4265681e77f5ac5bac0905812b828c9fe1ce80c6f3e3f8574acfb5643aeabc5b",
                "sha256:550695c4e7313555549aa1cdb978dc9413d61307531f123558e438871a883d63",
                "sha256:5f4d42baed3a14c290a078e2696c5f565501abde1b2f3f1a1c0a94fbf6fbcc39",
                "sha256:62dd71dbed8cc6a18379700701d959307823b3b2451bdc018594c48956ace745",
                "sha256:7040547e5b882349c0a2cc9b50674b1745db551f330746af434aad4f09fba2cc",
                "sha256:7e099fde2cce8b29434684f82977db4e24f0efa8b0508179fce1602d103296a2",
                "sha256:7e5c9a5012b2b33e87980cee7d1c82412b2ebabcb5862d53413ba1a2cfde23aa",
                "sha256:81295629128f929e73be4ccfdd943a0906e5fe3cdb0d43ff1e5144d16fbb52b1",
                "sha256:95cc574b0b83b85be9917d37cd2fad0ce5a0d21b024e1a5804d044aabea636fc",
                "sha256:968d5c5702da15c5bf8e4a6e4b67a4d92164e334e9c0b6acf080106678230b98",
                "sha256:9e998ba87df77a85c7bed53240a7257afe51a07ee6bc3445a0bf841886da0b97",
                "sha256:a0c39e2535a7e9c195af956610dba5a1073071d2d85e9d2e5d789463f63e52ab",
                "sha256:a15e75d284178afe529a536b0e8b28b7e107ef39626a7809b4ee64ff3abc9127",
                "sha256:a6a6ff82f5f9b9702478035d8f6fb6903885653bff7ec3a1e011edc9b1a7168d",
                "sha256:b639f72b95389620c1f881d94739c614d385406ab1d6926a9ffe1c8abbea23fe",
                "sha256:bad44274b151d46619a7567010f7cde23a908c6faa84b97598fd2f474a0c6891",
                "sha256:bbcef00d09a30948756c5968863316c949d9cedbc7aabac5e8f0ffbdb632e5f1",
                "sha256:d788a3999014ddf416f2dc454efa4a5dbeda657c6aba031cf363741273804c6b",
                "sha256:eed88ae03e1ef3a75a0e96a55a99d7937ed03e53d0cffc2451c208db445a2966",
                "sha256:f99451f3a579e73b5dd58b1b08d1179791d49084371d9a47baad3b22417f0317"
            ],
            "version": "==4.6.0"
        }
    },
    "develop": {
        "alabaster": {
            "hashes": [
                "sha256:446438bdcca0e05bd45ea2de1668c1d9b032e1a9154c2c259092d77031ddd359",
                "sha256:a661d72d58e6ea8a57f7a86e37d86716863ee5e92788398526d58b26a4e4dc02"
            ],
            "version": "==0.7.12"
        },
        "ansible": {
            "hashes": [
                "sha256:040cc936f959b947800ffaa5f940d2508aaa41f899efe56b47a7442c89689150"
            ],
            "index": "pypi",
            "version": "==2.7.7"
        },
        "apipkg": {
            "hashes": [
                "sha256:37228cda29411948b422fae072f57e31d3396d2ee1c9783775980ee9c9990af6",
                "sha256:58587dd4dc3daefad0487f6d9ae32b4542b185e1c36db6993290e7c41ca2b47c"
            ],
            "version": "==1.5"
        },
        "appdirs": {
            "hashes": [
                "sha256:9e5896d1372858f8dd3344faf4e5014d21849c756c8d5701f78f8a103b372d92",
                "sha256:d8b24664561d0d34ddfaec54636d502d7cea6e29c3eaf68f3df6180863e2166e"
            ],
            "index": "pypi",
            "version": "==1.4.3"
        },
        "argh": {
            "hashes": [
                "sha256:a9b3aaa1904eeb78e32394cd46c6f37ac0fb4af6dc488daa58971bdc7d7fcaf3",
                "sha256:e9535b8c84dc9571a48999094fda7f33e63c3f1b74f3e5f3ac0105a58405bb65"
            ],
            "version": "==0.26.2"
        },
        "asn1crypto": {
            "hashes": [
                "sha256:2f1adbb7546ed199e3c90ef23ec95c5cf3585bac7d11fb7eb562a3fe89c64e87",
                "sha256:9d5c20441baf0cb60a4ac34cc447c6c189024b6b4c6cd7877034f4965c464e49"
            ],
            "version": "==0.24.0"
        },
        "atomicwrites": {
            "hashes": [
                "sha256:03472c30eb2c5d1ba9227e4c2ca66ab8287fbfbbda3888aa93dc2e28fc6811b4",
                "sha256:75a9445bac02d8d058d5e1fe689654ba5a6556a1dfd8ce6ec55a0ed79866cfa6"
            ],
            "version": "==1.3.0"
        },
        "attrdict": {
            "hashes": [
                "sha256:35c90698b55c683946091177177a9e9c0713a0860f0e049febd72649ccd77b70",
                "sha256:9432e3498c74ff7e1b20b3d93b45d766b71cbffa90923496f82c4ae38b92be34"
            ],
            "version": "==2.0.1"
        },
        "attrs": {
            "hashes": [
                "sha256:10cbf6e27dbce8c30807caf056c8eb50917e0eaafe86347671b57254006c3e69",
                "sha256:ca4be454458f9dec299268d472aaa5a11f67a4ff70093396e1ceae9c76cf4bbb"
            ],
            "version": "==18.2.0"
        },
        "autobahn": {
            "hashes": [
                "sha256:15e058a65b310a813ec7f3fbefca54b7182dfd64bbd46a0310b6b72ca8773c22",
                "sha256:a70389d2435bc0e961246021e763f3efefee2f2bb73415963c2c004d8990a7d6"
            ],
            "version": "==19.2.1"
        },
        "automat": {
            "hashes": [
                "sha256:cbd78b83fa2d81fe2a4d23d258e1661dd7493c9a50ee2f1a5b2cac61c1793b0e",
                "sha256:fdccab66b68498af9ecfa1fa43693abe546014dd25cf28543cbe9d1334916a58"
            ],
            "version": "==0.7.0"
        },
        "aws-xray-sdk": {
            "hashes": [
                "sha256:72791618feb22eaff2e628462b0d58f398ce8c1bacfa989b7679817ab1fad60c",
                "sha256:9e7ba8dd08fd2939376c21423376206bff01d0deaea7d7721c6b35921fed1943"
            ],
            "version": "==0.95"
        },
        "babel": {
            "hashes": [
                "sha256:6778d85147d5d85345c14a26aada5e478ab04e39b078b0745ee6870c2b5cf669",
                "sha256:8cba50f48c529ca3fa18cf81fa9403be176d374ac4d60738b839122dfaaa3d23"
            ],
            "version": "==2.6.0"
        },
        "bcrypt": {
            "hashes": [
                "sha256:0ba875eb67b011add6d8c5b76afbd92166e98b1f1efab9433d5dc0fafc76e203",
                "sha256:21ed446054c93e209434148ef0b362432bb82bbdaf7beef70a32c221f3e33d1c",
                "sha256:28a0459381a8021f57230954b9e9a65bb5e3d569d2c253c5cac6cb181d71cf23",
                "sha256:2aed3091eb6f51c26b7c2fad08d6620d1c35839e7a362f706015b41bd991125e",
                "sha256:2fa5d1e438958ea90eaedbf8082c2ceb1a684b4f6c75a3800c6ec1e18ebef96f",
                "sha256:3a73f45484e9874252002793518da060fb11eaa76c30713faa12115db17d1430",
                "sha256:3e489787638a36bb466cd66780e15715494b6d6905ffdbaede94440d6d8e7dba",
                "sha256:44636759d222baa62806bbceb20e96f75a015a6381690d1bc2eda91c01ec02ea",
                "sha256:678c21b2fecaa72a1eded0cf12351b153615520637efcadc09ecf81b871f1596",
                "sha256:75460c2c3786977ea9768d6c9d8957ba31b5fbeb0aae67a5c0e96aab4155f18c",
                "sha256:8ac06fb3e6aacb0a95b56eba735c0b64df49651c6ceb1ad1cf01ba75070d567f",
                "sha256:8fdced50a8b646fff8fa0e4b1c5fd940ecc844b43d1da5a980cb07f2d1b1132f",
                "sha256:9b2c5b640a2da533b0ab5f148d87fb9989bf9bcb2e61eea6a729102a6d36aef9",
                "sha256:a9083e7fa9adb1a4de5ac15f9097eb15b04e2c8f97618f1b881af40abce382e1",
                "sha256:b7e3948b8b1a81c5a99d41da5fb2dc03ddb93b5f96fcd3fd27e643f91efa33e1",
                "sha256:b998b8ca979d906085f6a5d84f7b5459e5e94a13fc27c28a3514437013b6c2f6",
                "sha256:dd08c50bc6f7be69cd7ba0769acca28c846ec46b7a8ddc2acf4b9ac6f8a7457e",
                "sha256:de5badee458544ab8125e63e39afeedfcf3aef6a6e2282ac159c95ae7472d773",
                "sha256:ede2a87333d24f55a4a7338a6ccdccf3eaa9bed081d1737e0db4dbd1a4f7e6b6"
            ],
            "version": "==3.1.6"
        },
        "boto": {
            "hashes": [
                "sha256:147758d41ae7240dc989f0039f27da8ca0d53734be0eb869ef16e3adcfa462e8",
                "sha256:ea0d3b40a2d852767be77ca343b58a9e3a4b00d9db440efb8da74b4e58025e5a"
            ],
            "version": "==2.49.0"
        },
        "boto3": {
            "hashes": [
<<<<<<< HEAD
                "sha256:287a82e15c072ea8415d743e25092c73c58b41b00d76e0cfffdac0369a2e7116",
                "sha256:443cc11e751081de7e380b2ce8d43811367b7ad3dfbbbd43b27e4a25c0ea20bf"
            ],
            "index": "pypi",
            "version": "==1.9.97"
        },
        "botocore": {
            "hashes": [
                "sha256:c850967310e9ec37b8a9859da091b761dd55d7085fb6604f5fdf19430bc1c7a5",
                "sha256:f326778f4b6e1b668625478ef062d173d1ed69ff39c0f4d326d4faaf87b2d010"
            ],
            "version": "==1.12.97"
=======
                "sha256:6bcde55eed4a7e5fdf73a324c19a8e62a76f17fff6267d50c6d21d7acb00bb30",
                "sha256:c103241394d396ee08548b03d5d1f0f89a7ad1dfa7ccca88a47131f329cca093"
            ],
            "index": "pypi",
            "version": "==1.9.96"
        },
        "botocore": {
            "hashes": [
                "sha256:55c1594041e6716847d5a8b38181e3cc44e245edbf4598ae2b99e3040073b2cf",
                "sha256:c72dfa1f1f6be34b8d91606fa823ab5d3e0ea0d74b700a7868b4c5a642b23041"
            ],
            "version": "==1.12.96"
>>>>>>> 99fe7ec7
        },
        "bumpversion": {
            "hashes": [
                "sha256:6744c873dd7aafc24453d8b6a1a0d6d109faf63cd0cd19cb78fd46e74932c77e",
                "sha256:6753d9ff3552013e2130f7bc03c1007e24473b4835952679653fb132367bdd57"
            ],
            "index": "pypi",
            "version": "==0.5.3"
        },
        "bytestring-splitter": {
            "hashes": [
                "sha256:708f70a171fbd5d28f8374e18b8fe00d931bdc908069611cb866397a8fbb34e5",
                "sha256:a681e2fc5a6bd8b083ce740fc4353b34492af63d0891e59c05cd0300f79f91d8"
            ],
            "index": "pypi",
            "version": "==1.0.0a4"
        },
        "certifi": {
            "hashes": [
                "sha256:47f9c83ef4c0c621eaef743f133f09fa8a74a9b75f037e8624f83bd1b6626cb7",
                "sha256:993f830721089fef441cdfeb4b2c8c9df86f0c63239f06bd025a76a7daddb033"
            ],
            "version": "==2018.11.29"
        },
        "cffi": {
            "hashes": [
<<<<<<< HEAD
                "sha256:0b5f895714a7a9905148fc51978c62e8a6cbcace30904d39dcd0d9e2265bb2f6",
                "sha256:27cdc7ba35ee6aa443271d11583b50815c4bb52be89a909d0028e86c21961709",
                "sha256:2d4a38049ea93d5ce3c7659210393524c1efc3efafa151bd85d196fa98fce50a",
                "sha256:3262573d0d60fc6b9d0e0e6e666db0e5045cbe8a531779aa0deb3b425ec5a282",
                "sha256:358e96cfffc185ab8f6e7e425c7bb028931ed08d65402fbcf3f4e1bff6e66556",
                "sha256:37c7db824b5687fbd7ea5519acfd054c905951acc53503547c86be3db0580134",
                "sha256:39b9554dfe60f878e0c6ff8a460708db6e1b1c9cc6da2c74df2955adf83e355d",
                "sha256:42b96a77acf8b2d06821600fa87c208046decc13bd22a4a0e65c5c973443e0da",
                "sha256:5b37dde5035d3c219324cac0e69d96495970977f310b306fa2df5910e1f329a1",
                "sha256:5d35819f5566d0dd254f273d60cf4a2dcdd3ae3003dfd412d40b3fe8ffd87509",
                "sha256:5df73aa465e53549bd03c819c1bc69fb85529a5e1a693b7b6cb64408dd3970d1",
                "sha256:7075b361f7a4d0d4165439992d0b8a3cdfad1f302bf246ed9308a2e33b046bd3",
                "sha256:7678b5a667b0381c173abe530d7bdb0e6e3b98e062490618f04b80ca62686d96",
                "sha256:7dfd996192ff8a535458c17f22ff5eb78b83504c34d10eefac0c77b1322609e2",
                "sha256:8a3be5d31d02c60f84c4fd4c98c5e3a97b49f32e16861367f67c49425f955b28",
                "sha256:9812e53369c469506b123aee9dcb56d50c82fad60c5df87feb5ff59af5b5f55c",
                "sha256:9b6f7ba4e78c52c1a291d0c0c0bd745d19adde1a9e1c03cb899f0c6efd6f8033",
                "sha256:a85bc1d7c3bba89b3d8c892bc0458de504f8b3bcca18892e6ed15b5f7a52ad9d",
                "sha256:aa6b9c843ad645ebb12616de848cc4e25a40f633ccc293c3c9fe34107c02c2ea",
                "sha256:bae1aa56ee00746798beafe486daa7cfb586cd395c6ce822ba3068e48d761bc0",
                "sha256:bae96e26510e4825d5910a196bf6b5a11a18b87d9278db6d08413be8ea799469",
                "sha256:bd78df3b594013b227bf31d0301566dc50ba6f40df38a70ded731d5a8f2cb071",
                "sha256:c2711197154f46d06f73542c539a0ff5411f1951fab391e0a4ac8359badef719",
                "sha256:d998c20e3deed234fca993fd6c8314cb7cbfda05fd170f1bd75bb5d7421c3c5a",
                "sha256:df4f840d77d9e37136f8e6b432fecc9d6b8730f18f896e90628712c793466ce6",
                "sha256:f5653c2581acb038319e6705d4e3593677676df14b112f13e0b5b44b6a18df1a",
                "sha256:f7c7aa485a2e2250d455148470ffd0195eecc3d845122635202d7467d6f7b4cf",
                "sha256:f9e2c66a6493147de835f207f198540a56b26745ce4f272fbc7c2f2cfebeb729"
            ],
            "version": "==1.12.1"
=======
                "sha256:08090454ff236239e583a9119d0502a6b9817594c0a3714dd1d8593f2350ba11",
                "sha256:0fd93b32d96d7ce46d0fb0db6d82f73e2e6ee37696a0fed152240c780ff99d16",
                "sha256:11651532fefba063d372e41826ab669b666d7a92e90dd019f31aefa7cf18e0e0",
                "sha256:116b32a34c862dac9a0c8c28e68fa7d63750068443d0bb595c090c70de7bf080",
                "sha256:1ec69cca03f9e8e6e2e835f44a1572e0b6d6130aa71a2100459ee33a6c370e04",
                "sha256:22151b858c916f0765734bcfbf69a986b127260f95f5cb829128c02863c14626",
                "sha256:22558c0c4d9640b0869c51bbd8761dbf610cec03db6c7ec8471c4371e7450141",
                "sha256:2e556610fcf5d4c41d480221dec071d517096ff452053b6f4eacfa20fec0dbce",
                "sha256:3991da7c291c8c80a4c53303e0abb857bc3598af27fbe203214ddd13dc7cf33a",
                "sha256:39f47648b5f2755aa977b37fc49581bdd3d0a500eb31f61c034af2ff05d6f56f",
                "sha256:430fa07eb38761a720aac338202fc15cbe9897deef50fa7f8afc2217b85213da",
                "sha256:598fcf6173ea45e5c82ca525cf47a956d1406e8f350bd471049630c4897c8f0a",
                "sha256:6c96839af24f3edd2f6b44f8b7cf5d1fc1ad1f0da1c9fb2227a4239707adfdb7",
                "sha256:830831d20030c17d62b7ca3987a09f02c193ff2d2c46dc0dff53d89071dd806e",
                "sha256:84fe536dc89877b722b5b4ea578f5beac60759363513aeb1df6ec914c6dd6ba1",
                "sha256:8a1f16671de9cd41b508f9b2c82de2523f568103b4c32cdeee3c6ed777005766",
                "sha256:9b658f51245abb1ed6a5467ca58933e912ea6039327745655de6753f848fb98a",
                "sha256:ad86d01920b90384d7b2fe0df7e75dc06562471e14aa0905351fecd31007016b",
                "sha256:b107c3f195af098e2b2ea9cc55074e15ee9af6449e63d58ff5b0b75841c49833",
                "sha256:b8a36ff55ec3d22bd4c2baac080b48a9c9fe0af5df363fa1dee7c334dfb06519",
                "sha256:be8a266b312707584762036c65d5aa34c56319c6e60536ad8d3f1255d209b2a7",
                "sha256:bedbb01c0e4fb12f41b2c951723acb4e8305892598e391b89d6a4e6ba5989a63",
                "sha256:ddf1824a0f04f324f1d380f44893abb57394379763e4ed6200bc188f33b32325",
                "sha256:dfe74188ee1afd0ebfeff31b056aac8b72016f6b0364f90eb3284dc29bf1619a",
                "sha256:e0eaa6da93e87229f2d8e133c3baa459ed626e374d20486e2dc94a8e9d2f019d",
                "sha256:e5eb00a6e1058806a41e3f5a30e4c826ec97d98957302c78909fb8ee98d0266e",
                "sha256:fa1e30ea308da2ffa91a35042e612340e7c7fcd8614581c85139850b2e18fd17"
            ],
            "version": "==1.12.0"
>>>>>>> 99fe7ec7
        },
        "chardet": {
            "hashes": [
                "sha256:84ab92ed1c4d4f16916e05906b6b75a6c0fb5db821cc65e70cbd64a3e2a5eaae",
                "sha256:fc323ffcaeaed0e0a02bf4d117757b98aed530d9ed4531e3e15460124c106691"
            ],
            "version": "==3.0.4"
        },
        "click": {
            "hashes": [
                "sha256:2335065e6395b9e67ca716de5f7526736bfa6ceead690adf616d925bdc622b13",
                "sha256:5b94b49521f6456670fdb30cd82a4eca9412788a93fa6dd6df72c94d5a8ff2d7"
            ],
            "index": "pypi",
            "version": "==7.0"
        },
<<<<<<< HEAD
=======
        "coincurve": {
            "hashes": [
                "sha256:0b814c5b4d3292a5dc96c1590099f5bf4c76d72c5db5f9486159e8d7346d659c",
                "sha256:0c90bf50d282480eb27425d7fb6f5123ff8f437ce20379717667e05650963749",
                "sha256:0ff230a13a8b39c43ddd9a2af39bfb7361e1db757e3ea317abb6b9f06ba888b8",
                "sha256:20e64e3b0730acf2e15cd4db210ac6b6c14876ad0c5ce97b75df0154e6b5e103",
                "sha256:2a5686285b2c28529825af7f50da0f64974c5ea21e60456dfc69d2bb5d9b0c43",
                "sha256:2b48ea374447ffcaf0adfd1475e32f64d0ca2c2715e3510e6485039ed6cdb4c8",
                "sha256:2bdc97ca8e95ee527639be9ed00f425d71f128d5b8af1681f0b53535e05d6804",
                "sha256:55241fdd39892423b756198ff91ecb8ea060f8014d356d6c5424d978474a9302",
                "sha256:586d35dc1fc421ba6e9f7333c667d413182a27a98741b5dfa6f738d3ab7e6df0",
                "sha256:813b0b2cc3fe2bce492bfaf7af16c04d2b273eba8b8a128932fa4b7c25e4986b",
                "sha256:ab10cda541727447d1b205c779763acff546307587d8f83b2c5662eee822a757",
                "sha256:bd8fd5ba01c749f7fc5429ae0a0168ab2178fd58842bd39452003fb5a83518b8",
                "sha256:c6495bcceb1abce6ae0ae03752e277ab998d4de159689f48ffa1d62a90da72fc",
                "sha256:e6e9dfa2745d7550af39bbfa5bf882245be728b4b1e5da416e7e3a7286c50768",
                "sha256:e842c7c157ce6a2a33bbf0e366100e6a361ee5d0fbc15f23458fb85464699120",
                "sha256:f5a88df08b2c90551eb94ed0274b349ac31afbf5d7b209aa8d9e0408e88d5879",
                "sha256:fdfd4726d16fcb72593d149af49b25fef1c44d37414de4fba75adb0e2075c925"
            ],
            "index": "pypi",
            "version": "==11.0.0"
        },
>>>>>>> 99fe7ec7
        "colorama": {
            "hashes": [
                "sha256:05eed71e2e327246ad6b38c540c4a3117230b19679b875190486ddd2d721422d",
                "sha256:f8ac84de7840f5b9c4e3347b3c1eaa50f7e49c2b07596221daec5edaabbd7c48"
            ],
            "index": "pypi",
            "version": "==0.4.1"
        },
        "commonmark": {
            "hashes": [
                "sha256:9f6dda7876b2bb88dd784440166f4bc8e56cb2b2551264051123bacb0b6c1d8a",
                "sha256:abcbc854e0eae5deaf52ae5e328501b78b4a0758bf98ac8bb792fce993006084"
            ],
            "version": "==0.8.1"
        },
        "constant-sorrow": {
            "hashes": [
                "sha256:0ab5ddacde6484e986703a523b721517b7230e395d2bfddea5eced7153acbf9c",
                "sha256:8ff487bbc15d4ddcae7f0f745c56494f4267e90b20b19102d81b390803e14ded"
            ],
            "index": "pypi",
            "version": "==0.1.0a8"
        },
        "constantly": {
            "hashes": [
                "sha256:586372eb92059873e29eba4f9dec8381541b4d3834660707faf8ba59146dfc35",
                "sha256:dd2fa9d6b1a51a83f0d7dd76293d734046aa176e384bf6e33b7e44880eb37c5d"
            ],
            "version": "==15.1.0"
        },
        "coverage": {
            "hashes": [
                "sha256:00d464797a236f654337181af72b4baea3d35d056ca480e45e9163bb5df496b8",
                "sha256:0a90afa6f5ea08889da9066dca3ce2ef85d47587e3f66ca06a4fa8d3a0053acc",
                "sha256:50727512afe77e044c7d7f2fd4cd0fe62b06527f965b335a810d956748e0514d",
                "sha256:6c2fd127cd4e2decb0ab41fe3ac2948b87ad2ea0470e24b4be5f7e7fdfef8df3",
                "sha256:6ed521ed3800d8f8911642b9b3c3891780a929db5e572c88c4713c1032530f82",
                "sha256:76a73a48a308fb87a4417d630b0345d36166f489ef17ea5aa8e4596fb50a2296",
                "sha256:85b1275b6d7a61ccc8024a4e9a4c9e896394776edce1a5d075ec116f91925462",
                "sha256:8e60e720cad3ee6b0a32f475ae4040552c5623870a9ca0d3d4263faa89a8d96b",
                "sha256:93c50475f189cd226e9688b9897a0cd3c4c5d9c90b1733fa8f6445cfc0182c51",
                "sha256:94c1e66610807a7917d967ed6415b9d5fde7487ab2a07bb5e054567865ef6ef0",
                "sha256:964f86394cb4d0fd2bb40ffcddca321acf4323b48d1aa5a93db8b743c8a00f79",
                "sha256:99043494b28d6460035dd9410269cdb437ee460edc7f96f07ab45c57ba95e651",
                "sha256:af2f59ce312523c384a7826821cae0b95f320fee1751387abba4f00eed737166",
                "sha256:beb96d32ce8cfa47ec6433d95a33e4afaa97c19ac1b4a47ea40a424fedfee7c2",
                "sha256:c00bac0f6b35b82ace069a6a0d88e8fd4cd18d964fc5e47329cd02b212397fbe",
                "sha256:d079e36baceea9707fd50b268305654151011274494a33c608c075808920eda8",
                "sha256:e813cba9ff0e3d37ad31dc127fac85d23f9a26d0461ef8042ac4539b2045e781"
            ],
            "index": "pypi",
            "version": "==4.0.3"
        },
        "cryptography": {
            "hashes": [
                "sha256:05b3ded5e88747d28ee3ef493f2b92cbb947c1e45cf98cfef22e6d38bb67d4af",
                "sha256:06826e7f72d1770e186e9c90e76b4f84d90cdb917b47ff88d8dc59a7b10e2b1e",
                "sha256:08b753df3672b7066e74376f42ce8fc4683e4fd1358d34c80f502e939ee944d2",
                "sha256:2cd29bd1911782baaee890544c653bb03ec7d95ebeb144d714b0f5c33deb55c7",
                "sha256:31e5637e9036d966824edaa91bf0aa39dc6f525a1c599f39fd5c50340264e079",
                "sha256:42fad67d7072216a49e34f923d8cbda9edacbf6633b19a79655e88a1b4857063",
                "sha256:4946b67235b9d2ea7d31307be9d5ad5959d6c4a8f98f900157b47abddf698401",
                "sha256:522fdb2809603ee97a4d0ef2f8d617bc791eb483313ba307cb9c0a773e5e5695",
                "sha256:6f841c7272645dd7c65b07b7108adfa8af0aaea57f27b7f59e01d41f75444c85",
                "sha256:7d335e35306af5b9bc0560ca39f740dfc8def72749645e193dd35be11fb323b3",
                "sha256:8504661ffe324837f5c4607347eeee4cf0fcad689163c6e9c8d3b18cf1f4a4ad",
                "sha256:9260b201ce584d7825d900c88700aa0bd6b40d4ebac7b213857bd2babee9dbca",
                "sha256:9a30384cc402eac099210ab9b8801b2ae21e591831253883decdb4513b77a3cd",
                "sha256:9e29af877c29338f0cab5f049ccc8bd3ead289a557f144376c4fbc7d1b98914f",
                "sha256:ab50da871bc109b2d9389259aac269dd1b7c7413ee02d06fe4e486ed26882159",
                "sha256:b13c80b877e73bcb6f012813c6f4a9334fcf4b0e96681c5a15dac578f2eedfa0",
                "sha256:bfe66b577a7118e05b04141f0f1ed0959552d45672aa7ecb3d91e319d846001e",
                "sha256:e091bd424567efa4b9d94287a952597c05d22155a13716bf5f9f746b9dc906d3",
                "sha256:fa2b38c8519c5a3aa6e2b4e1cf1a549b54acda6adb25397ff542068e73d1ed00"
            ],
            "index": "pypi",
            "version": "==2.5"
        },
        "cytoolz": {
            "hashes": [
                "sha256:84cc06fa40aa310f2df79dd440fc5f84c3e20f01f9f7783fc9c38d0a11ba00e5"
            ],
            "markers": "implementation_name == 'cpython'",
            "version": "==0.9.0.1"
        },
        "dateparser": {
            "hashes": [
                "sha256:42d51be54e74a8e80a4d76d1fa6e4edd997098fce24ad2d94a2eab5ef247193e",
                "sha256:78124c458c461ea7198faa3c038f6381f37588b84bb42740e91a4cbd260b1d09"
            ],
            "version": "==0.7.1"
        },
        "decorator": {
            "hashes": [
                "sha256:33cd704aea07b4c28b3eb2c97d288a06918275dac0ecebdaf1bc8a48d98adb9e",
                "sha256:cabb249f4710888a2fc0e13e9a16c343d932033718ff62e1e9bc93a9d3a9122b"
            ],
            "version": "==4.3.2"
        },
        "docker": {
            "hashes": [
                "sha256:2840ffb9dc3ef6d00876bde476690278ab13fa1f8ba9127ef855ac33d00c3152",
                "sha256:5831256da3477723362bc71a8df07b8cd8493e4a4a60cebd45580483edbe48ae"
            ],
            "version": "==3.7.0"
        },
        "docker-pycreds": {
            "hashes": [
                "sha256:6ce3270bcaf404cc4c3e27e4b6c70d3521deae82fb508767870fdbf772d584d4",
                "sha256:7266112468627868005106ec19cd0d722702d2b7d5912a28e19b826c3d37af49"
            ],
            "version": "==0.4.0"
        },
        "docutils": {
            "hashes": [
                "sha256:02aec4bd92ab067f6ff27a38a38a41173bf01bed8f89157768c1573f53e474a6",
                "sha256:51e64ef2ebfb29cae1faa133b3710143496eca21c530f3f71424d77687764274",
                "sha256:7a4bd47eaf6596e1295ecb11361139febe29b084a87bf005bf899f9a42edc3c6"
            ],
            "version": "==0.14"
        },
        "ecdsa": {
            "hashes": [
                "sha256:40d002cf360d0e035cf2cb985e1308d41aaa087cbfc135b2dc2d844296ea546c",
                "sha256:64cf1ee26d1cde3c73c6d7d107f835fed7c6a2904aef9eac223d57ad800c43fa"
            ],
            "version": "==0.13"
        },
        "eth-abi": {
            "hashes": [
                "sha256:1aa7186cc12d6ed704b18ab3c446f271cdb66ef23473940dbd6d037d47559f75",
                "sha256:2c7d1119da879cb74cc917d744a7e18bbf34a1e478a0e5eccf7f13ece192a735"
            ],
            "version": "==2.0.0b5"
        },
        "eth-account": {
            "hashes": [
                "sha256:3b5b1735db5736c9bb59786256edb0e18ea912f0a3d835611abb0266aa71c0d1",
                "sha256:63d782e7d0db455d13b5d6f18df790895072fde49ed00f1c176ae11dfa87251b"
            ],
            "version": "==0.3.0"
        },
        "eth-bloom": {
            "hashes": [
                "sha256:7946722121f40d76aba2a148afe5edde714d119c7d698ddd0ef4d5a1197c3765",
                "sha256:89d415710af1480683226e95805519f7c79b7244a3ca8d5287684301c7cee3de"
            ],
            "version": "==1.0.3"
        },
        "eth-hash": {
            "extras": [
                "pycryptodome",
                "pysha3"
            ],
            "hashes": [
                "sha256:1b9cb34dd3cd99c85c2bd6a1420ceae39a2eee8bf080efd264bcda8be3edecc8",
                "sha256:499dc02d098f69856d1a6dd005529c16174157d4fb2a9fe20c41f69e39f8f176"
            ],
            "version": "==0.2.0"
        },
        "eth-keyfile": {
            "hashes": [
                "sha256:70d734af17efdf929a90bb95375f43522be4ed80c3b9e0a8bca575fb11cd1159",
                "sha256:939540efb503380bc30d926833e6a12b22c6750de80feef3720d79e5a79de47d"
            ],
            "version": "==0.5.1"
        },
        "eth-keys": {
            "hashes": [
                "sha256:18f2b30fe54ad9ff8a4517459012dfff1608f558d5ff24646c50e19fa5ec9183",
                "sha256:993e61f146a9b228b8762082230afdf516c1ac3f6bbcdd2a09a4823ff8106d49"
            ],
            "version": "==0.2.1"
        },
        "eth-rlp": {
            "hashes": [
                "sha256:05d8456981d85e16a9afa57f2f2c3356af5d1c49499cc8512cfcdc034b90dde5",
                "sha256:a94744c207ea731a7266bd0894179dc6e51a6a8965316000c8e823b5d7e07694"
            ],
            "version": "==0.1.2"
        },
        "eth-tester": {
            "hashes": [
                "sha256:1ebe506fb25550c966f59a8ab1f6e8de0c01c062d6e3caf141f410ec02a34c5b",
                "sha256:5b7309609b9d642b6843951024e8602c3ef065abbc54f43c92520b86ff79c603"
            ],
            "index": "pypi",
            "version": "==0.1.0b37"
        },
        "eth-typing": {
            "hashes": [
                "sha256:321a40a22ecdb7f5f184f9b1a315f50498ef4bac7ef6068e7ceda931dffd74d2",
                "sha256:9e4712e6fa74a58b1c1aa181e2269a21b8241c7c261eec887cbdecb40f438e9d"
            ],
            "version": "==2.0.0"
        },
        "eth-utils": {
            "hashes": [
                "sha256:76f7797d3ed67821dbc92931f5b7e6b4bccdd5d3407b316bd1df882f2b55c28f",
                "sha256:f11f046fef99e63f2cfe7663531c9a13ed0be6c01879f1a6151dc104eeebdfcf"
            ],
            "version": "==1.4.1"
        },
        "ethpm": {
            "hashes": [
                "sha256:130be0f273c3bed024e814faa001c57f39b1354f9ada21df5004461de2dbd1be",
                "sha256:d49ebd311881d9897de2ba47cd28dbaac1d6169ca9ae7024b02399ac02a66684"
            ],
            "version": "==0.1.4a12"
        },
        "execnet": {
            "hashes": [
                "sha256:a7a84d5fa07a089186a329528f127c9d73b9de57f1a1131b82bb5320ee651f6a",
                "sha256:fc155a6b553c66c838d1a22dba1dc9f5f505c43285a878c6f74a79c024750b83"
            ],
            "version": "==1.5.0"
        },
        "flask": {
            "hashes": [
                "sha256:2271c0070dbcb5275fad4a82e29f23ab92682dc45f9dfbc22c02ba9b9322ce48",
                "sha256:a080b744b7e345ccfcbc77954861cb05b3c63786e93f2b3875e0913d44b43f05"
            ],
            "index": "pypi",
            "version": "==1.0.2"
        },
        "future": {
            "hashes": [
                "sha256:67045236dcfd6816dc439556d009594abf643e5eb48992e36beac09c2ca659b8"
            ],
            "version": "==0.17.1"
        },
        "greenlet": {
            "hashes": [
                "sha256:000546ad01e6389e98626c1367be58efa613fa82a1be98b0c6fc24b563acc6d0",
                "sha256:0d48200bc50cbf498716712129eef819b1729339e34c3ae71656964dac907c28",
                "sha256:23d12eacffa9d0f290c0fe0c4e81ba6d5f3a5b7ac3c30a5eaf0126bf4deda5c8",
                "sha256:37c9ba82bd82eb6a23c2e5acc03055c0e45697253b2393c9a50cef76a3985304",
                "sha256:51503524dd6f152ab4ad1fbd168fc6c30b5795e8c70be4410a64940b3abb55c0",
                "sha256:8041e2de00e745c0e05a502d6e6db310db7faa7c979b3a5877123548a4c0b214",
                "sha256:81fcd96a275209ef117e9ec91f75c731fa18dcfd9ffaa1c0adbdaa3616a86043",
                "sha256:853da4f9563d982e4121fed8c92eea1a4594a2299037b3034c3c898cb8e933d6",
                "sha256:8b4572c334593d449113f9dc8d19b93b7b271bdbe90ba7509eb178923327b625",
                "sha256:9416443e219356e3c31f1f918a91badf2e37acf297e2fa13d24d1cc2380f8fbc",
                "sha256:9854f612e1b59ec66804931df5add3b2d5ef0067748ea29dc60f0efdcda9a638",
                "sha256:99a26afdb82ea83a265137a398f570402aa1f2b5dfb4ac3300c026931817b163",
                "sha256:a19bf883b3384957e4a4a13e6bd1ae3d85ae87f4beb5957e35b0be287f12f4e4",
                "sha256:a9f145660588187ff835c55a7d2ddf6abfc570c2651c276d3d4be8a2766db490",
                "sha256:ac57fcdcfb0b73bb3203b58a14501abb7e5ff9ea5e2edfa06bb03035f0cff248",
                "sha256:bcb530089ff24f6458a81ac3fa699e8c00194208a724b644ecc68422e1111939",
                "sha256:beeabe25c3b704f7d56b573f7d2ff88fc99f0138e43480cecdfcaa3b87fe4f87",
                "sha256:d634a7ea1fc3380ff96f9e44d8d22f38418c1c381d5fac680b272d7d90883720",
                "sha256:d97b0661e1aead761f0ded3b769044bb00ed5d33e1ec865e891a8b128bf7c656"
            ],
            "version": "==0.4.15"
        },
        "hendrix": {
            "hashes": [
                "sha256:2173ef4b733a6e1c08af02a57f0f8fe1adbb40a3d32ffbfd6ef86b4558413ade",
                "sha256:3eb78742383569276a1aec174a9ea92995dea177f0aa4173272b4a2a0c2e385b"
            ],
            "index": "pypi",
            "version": "==3.2.2"
        },
        "hexbytes": {
            "hashes": [
                "sha256:27cc227ae95fc20d44325ac0329a0293d656a05230da079650705030c7d7a819",
                "sha256:67e5608cb4a14d0a4ced058e595bb1f70c207ef2b5219fdc82af10e54bcf38de"
            ],
            "version": "==0.1.0"
        },
        "humanize": {
            "hashes": [
                "sha256:a43f57115831ac7c70de098e6ac46ac13be00d69abbf60bdcac251344785bb19"
            ],
            "version": "==0.5.1"
        },
        "hyperlink": {
            "hashes": [
                "sha256:98da4218a56b448c7ec7d2655cb339af1f7d751cf541469bb4fc28c4a4245b34",
                "sha256:f01b4ff744f14bc5d0a22a6b9f1525ab7d6312cb0ff967f59414bbac52f0a306"
            ],
            "version": "==18.0.0"
        },
        "idna": {
            "hashes": [
                "sha256:c357b3f628cf53ae2c4c05627ecc484553142ca23264e593d327bcde5e9c3407",
                "sha256:ea8b7f6188e6fa117537c3df7da9fc686d485087abf6ac197f9c46432f7e4a3c"
            ],
            "version": "==2.8"
        },
        "imagesize": {
            "hashes": [
                "sha256:3f349de3eb99145973fefb7dbe38554414e5c30abd0c8e4b970a7c9d09f3a1d8",
                "sha256:f3832918bc3c66617f92e35f5d70729187676313caa60c187eb0f28b8fe5e3b5"
            ],
            "version": "==1.1.0"
        },
        "incremental": {
            "hashes": [
                "sha256:717e12246dddf231a349175f48d74d93e2897244939173b01974ab6661406b9f",
                "sha256:7b751696aaf36eebfab537e458929e194460051ccad279c72b755a167eebd4b3"
            ],
            "version": "==17.5.0"
        },
        "ipfsapi": {
            "hashes": [
                "sha256:45820cc8605894e78ad42b558f4627dc9dabb22dc86830f451a4648d28d669d5",
                "sha256:f2e7cc0c3f1f3b96730638072ab41ca76e1860a8b91fc5f815f66af886019f8e"
            ],
            "version": "==0.4.3"
        },
        "itsdangerous": {
            "hashes": [
                "sha256:321b033d07f2a4136d3ec762eac9f16a10ccd60f53c0c91af90217ace7ba1f19",
                "sha256:b12271b2047cb23eeb98c8b5622e2e5c5e9abd9784a153e9d8ef9cb4dd09d749"
            ],
            "version": "==1.1.0"
        },
        "jinja2": {
            "hashes": [
                "sha256:74c935a1b8bb9a3947c50a54766a969d4846290e1e788ea44c1392163723c3bd",
                "sha256:f84be1bb0040caca4cea721fcbbbbd61f9be9464ca236387158b0feea01914a4"
            ],
            "version": "==2.10"
        },
        "jmespath": {
            "hashes": [
                "sha256:6a81d4c9aa62caf061cb517b4d9ad1dd300374cd4706997aff9cd6aedd61fc64",
                "sha256:f11b4461f425740a1d908e9a3f7365c3d2e569f6ca68a2ff8bc5bcd9676edd63"
            ],
            "version": "==0.9.3"
        },
        "jsondiff": {
            "hashes": [
                "sha256:2d0437782de9418efa34e694aa59f43d7adb1899bd9a793f063867ddba8f7893"
            ],
            "version": "==1.1.1"
        },
        "jsonpickle": {
            "hashes": [
                "sha256:0231d6f7ebc4723169310141352d9c9b7bbbd6f3be110cf634575d2bf2af91f0",
                "sha256:625098cc8e5854b8c23b587aec33bc8e33e0e597636bfaca76152249c78fe5c1"
            ],
            "version": "==1.1"
        },
        "jsonschema": {
            "hashes": [
                "sha256:000e68abd33c972a5248544925a0cae7d1125f9bf6c58280d37546b946769a08",
                "sha256:6ff5f3180870836cae40f06fa10419f557208175f13ad7bc26caa77beb1f6e02"
            ],
            "version": "==2.6.0"
        },
        "lru-dict": {
            "hashes": [
                "sha256:365457660e3d05b76f1aba3e0f7fedbfcd6528e97c5115a351ddd0db488354cc"
            ],
            "version": "==1.1.6"
        },
        "markupsafe": {
            "hashes": [
                "sha256:048ef924c1623740e70204aa7143ec592504045ae4429b59c30054cb31e3c432",
                "sha256:130f844e7f5bdd8e9f3f42e7102ef1d49b2e6fdf0d7526df3f87281a532d8c8b",
                "sha256:19f637c2ac5ae9da8bfd98cef74d64b7e1bb8a63038a3505cd182c3fac5eb4d9",
                "sha256:1b8a7a87ad1b92bd887568ce54b23565f3fd7018c4180136e1cf412b405a47af",
                "sha256:1c25694ca680b6919de53a4bb3bdd0602beafc63ff001fea2f2fc16ec3a11834",
                "sha256:1f19ef5d3908110e1e891deefb5586aae1b49a7440db952454b4e281b41620cd",
                "sha256:1fa6058938190ebe8290e5cae6c351e14e7bb44505c4a7624555ce57fbbeba0d",
                "sha256:31cbb1359e8c25f9f48e156e59e2eaad51cd5242c05ed18a8de6dbe85184e4b7",
                "sha256:3e835d8841ae7863f64e40e19477f7eb398674da6a47f09871673742531e6f4b",
                "sha256:4e97332c9ce444b0c2c38dd22ddc61c743eb208d916e4265a2a3b575bdccb1d3",
                "sha256:525396ee324ee2da82919f2ee9c9e73b012f23e7640131dd1b53a90206a0f09c",
                "sha256:52b07fbc32032c21ad4ab060fec137b76eb804c4b9a1c7c7dc562549306afad2",
                "sha256:52ccb45e77a1085ec5461cde794e1aa037df79f473cbc69b974e73940655c8d7",
                "sha256:5c3fbebd7de20ce93103cb3183b47671f2885307df4a17a0ad56a1dd51273d36",
                "sha256:5e5851969aea17660e55f6a3be00037a25b96a9b44d2083651812c99d53b14d1",
                "sha256:5edfa27b2d3eefa2210fb2f5d539fbed81722b49f083b2c6566455eb7422fd7e",
                "sha256:7d263e5770efddf465a9e31b78362d84d015cc894ca2c131901a4445eaa61ee1",
                "sha256:83381342bfc22b3c8c06f2dd93a505413888694302de25add756254beee8449c",
                "sha256:857eebb2c1dc60e4219ec8e98dfa19553dae33608237e107db9c6078b1167856",
                "sha256:98e439297f78fca3a6169fd330fbe88d78b3bb72f967ad9961bcac0d7fdd1550",
                "sha256:bf54103892a83c64db58125b3f2a43df6d2cb2d28889f14c78519394feb41492",
                "sha256:d9ac82be533394d341b41d78aca7ed0e0f4ba5a2231602e2f05aa87f25c51672",
                "sha256:e982fe07ede9fada6ff6705af70514a52beb1b2c3d25d4e873e82114cf3c5401",
                "sha256:edce2ea7f3dfc981c4ddc97add8a61381d9642dc3273737e756517cc03e84dd6",
                "sha256:efdc45ef1afc238db84cb4963aa689c0408912a0239b0721cb172b4016eb31d6",
                "sha256:f137c02498f8b935892d5c0172560d7ab54bc45039de8805075e19079c639a9c",
                "sha256:f82e347a72f955b7017a39708a3667f106e6ad4d10b25f237396a7115d8ed5fd",
                "sha256:fb7c206e01ad85ce57feeaaa0bf784b97fa3cad0d4a5737bc5295785f5c613a1"
            ],
            "version": "==1.1.0"
        },
        "maya": {
            "hashes": [
                "sha256:7f53e06d5a123613dce7c270cbc647643a6942590dba7a19ec36194d0338c3f4",
                "sha256:fa90d8c6c9a730a7f740dec6e1c7d3da8ca10159e40bb843e4e72772f5e3a9a3"
            ],
            "index": "pypi",
            "version": "==0.6.1"
        },
        "mock": {
            "hashes": [
                "sha256:5ce3c71c5545b472da17b72268978914d0252980348636840bd34a00b5cc96c1",
                "sha256:b158b6df76edd239b8208d481dc46b6afd45a846b7812ff0ce58971cf5bc8bba"
            ],
            "version": "==2.0.0"
        },
        "more-itertools": {
            "hashes": [
                "sha256:0125e8f60e9e031347105eb1682cef932f5e97d7b9a1a28d9bf00c22a5daef40",
                "sha256:590044e3942351a1bdb1de960b739ff4ce277960f2425ad4509446dbace8d9d1"
            ],
            "version": "==6.0.0"
        },
        "moto": {
            "hashes": [
                "sha256:129de2e04cb250d9f8b2c722ec152ed1b5426ef179b4ebb03e9ec36e6eb3fcc5",
                "sha256:4df37936ff8d6a4b8229aab347a7b412cd2ca4823ff47bd1362ddfbc6c5e4ecf"
            ],
            "index": "pypi",
            "version": "==1.3.7"
        },
        "msgpack-python": {
            "hashes": [
                "sha256:378cc8a6d3545b532dfd149da715abae4fda2a3adb6d74e525d0d5e51f46909b"
            ],
            "version": "==0.5.6"
        },
        "mypy": {
            "hashes": [
                "sha256:308c274eb8482fbf16006f549137ddc0d69e5a589465e37b99c4564414363ca7",
                "sha256:e80fd6af34614a0e898a57f14296d0dacb584648f0339c2e000ddbf0f4cc2f8d"
            ],
            "index": "pypi",
            "version": "==0.670"
        },
        "mypy-extensions": {
            "hashes": [
                "sha256:37e0e956f41369209a3d5f34580150bcacfabaa57b33a15c0b25f4b5725e0812",
                "sha256:b16cabe759f55e3409a7d231ebd2841378fb0c27a5d1994719e340e4f429ac3e"
            ],
            "version": "==0.4.1"
        },
        "nucypher": {
            "editable": true,
            "path": "."
        },
        "packaging": {
            "hashes": [
                "sha256:0c98a5d0be38ed775798ece1b9727178c4469d9c3b4ada66e8e6b7849f8732af",
                "sha256:9e1cbf8c12b1f1ce0bb5344b8d7ecf66a6f8a6e91bcb0c84593ed6d3ab5c4ab3"
            ],
            "version": "==19.0"
        },
        "paramiko": {
            "hashes": [
                "sha256:3c16b2bfb4c0d810b24c40155dbfd113c0521e7e6ee593d704e84b4c658a1f3b",
                "sha256:a8975a7df3560c9f1e2b43dc54ebd40fd00a7017392ca5445ce7df409f900fcb"
            ],
            "version": "==2.4.2"
        },
        "parsimonious": {
<<<<<<< HEAD
=======
            "hashes": [
                "sha256:3add338892d580e0cb3b1a39e4a1b427ff9f687858fdd61097053742391a9f6b"
            ],
            "version": "==0.8.1"
        },
        "pathtools": {
            "hashes": [
                "sha256:7c35c5421a39bb82e58018febd90e3b6e5db34c5443aaaf742b3f33d4655f1c0"
            ],
            "version": "==0.1.2"
        },
        "pbr": {
>>>>>>> 99fe7ec7
            "hashes": [
                "sha256:3add338892d580e0cb3b1a39e4a1b427ff9f687858fdd61097053742391a9f6b"
            ],
            "version": "==0.8.1"
        },
        "pathtools": {
            "hashes": [
                "sha256:7c35c5421a39bb82e58018febd90e3b6e5db34c5443aaaf742b3f33d4655f1c0"
            ],
            "version": "==0.1.2"
        },
        "pbr": {
            "hashes": [
                "sha256:a7953f66e1f82e4b061f43096a4bcc058f7d3d41de9b94ac871770e8bdd831a2",
                "sha256:d717573351cfe09f49df61906cd272abaa759b3e91744396b804965ff7bff38b"
            ],
            "version": "==5.1.2"
        },
        "pendulum": {
            "hashes": [
                "sha256:0f43d963b27e92b04047ce8352e4c277db99f20d0b513df7d0ceafe674a2f727",
                "sha256:14e60d26d7400980123dbb6e3f2a90b70d7c18c63742ffe5bd6d6a643f8c6ef1",
                "sha256:5035a4e17504814a679f138374269cc7cc514aeac7ba6d9dc020abc224f25dbc",
                "sha256:8c0b3d655c1e9205d4dacf42fffc929cde3b19b5fb544a7f7561e6896eb8a000",
                "sha256:bfc7b33ae193a204ec0bec12ad0d2d3300cd7e51d91d992da525ba3b28f0d265",
                "sha256:cd70b75800439794e1ad8dbfa24838845e171918df81fa98b68d0d5a6f9b8bf2",
                "sha256:cf535d36c063575d4752af36df928882b2e0e31541b4482c97d63752785f9fcb"
            ],
            "version": "==2.0.4"
        },
        "pluggy": {
            "hashes": [
                "sha256:8ddc32f03971bfdf900a81961a48ccf2fb677cf7715108f85295c67405798616",
                "sha256:980710797ff6a041e9a73a5787804f848996ecaa6f8a1b1e08224a5894f2074a"
            ],
            "version": "==0.8.1"
        },
        "protobuf": {
            "hashes": [
                "sha256:1a53984ed9b84b6d30e8301d840a3eb86c74f2dab38f16fd45ee294ed0519384",
                "sha256:3a6367a839e4c770d1fbac05570c339eb496ffcc352b1ec5eb07988187fc86ce",
                "sha256:44eb7cfa05b700fe918f454ef28eecae011bcaa716ef81d898a7ea31e41e2c82",
                "sha256:5465c3d36274a61e10f0fa8758c0fecb198b3a7f5a1b62e4e3883139df37cf81",
                "sha256:657a1b43332014ce65c54555f766469fd73a72782d27e4cf3e7f82cf2e659c2a",
                "sha256:8a41020d490d3502a2e288cd9ff7f1a0e72b7d36b217044e2af34453eab86499",
                "sha256:95eeba09efbeb0743f14f9dc00d12e3affcd463b3b655fa8fe6c1e5248b05ce9",
                "sha256:98032e9c31f71d21ff116fd29051310d128d3faa4739c598f212a83fe7042917",
                "sha256:a7d9cbdc0b4a5192ea2520b12ec7b4987cbae3e1d27a5ae61951b93d52c3b1c7",
                "sha256:bab6534369b147f256997a868a79e335db4907aff6b0df8e24ee0900c886961f",
                "sha256:d4b5d2d07d9f784c3422e9e6e2321d22825186369886e9f8a917704de6cb6a7e",
                "sha256:d8ed41b5ddc589b5aae64018fc8daabcec4ece7653b41a22c49b3c87361c3d2c",
                "sha256:dd7f7a847e0f5bae3c1770e9c28d8f7007f33581cd151c65dc79234592653e81",
                "sha256:e231d76482a5b959dd227b4cc0389b5f398b3ba1a0107a39c4d253b191f40703",
                "sha256:e3b467f88f4db8ecf876f3a5c66dd085c03c54d4dca0064cf21e3d1088e61967",
                "sha256:ef22c0a6fa5006795b46d0298f784cc4e21028367c1796cfad496d104986e219",
                "sha256:f19db9112b6b87332c56b15e7aed1d5157fdc4b2c92404e3402d62516f39e73d",
                "sha256:fcdaa58e54acebfbbc2325c07524fbf53abe6ccf6a0b21416c2024aa02d55cf3"
            ],
            "version": "==3.7.0rc2"
        },
        "py": {
            "hashes": [
                "sha256:bf92637198836372b520efcba9e020c330123be8ce527e535d185ed4b6f45694",
                "sha256:e76826342cefe3c3d5f7e8ee4316b80d1dd8a300781612ddbc765c17ba25a6c6"
            ],
            "version": "==1.7.0"
        },
        "py-ecc": {
            "hashes": [
                "sha256:67577529be4839cfc1a6ded58942ef1fb146d70d12bfcf2c202c35ced47fc1c6",
                "sha256:96d14264962efc52fb359c5e62f8d697c76489156b167ebc5ea7a7a12bb59749"
            ],
            "version": "==1.4.7"
        },
        "py-evm": {
            "hashes": [
                "sha256:3fe15579fdad78f0b5fadf01cf91bd01fe89fb12df593320211a54f327bb465d",
                "sha256:e474ae793743eec8cb1ade7119c3a1fdd1152070bfcf71233587d4e31046ba57"
            ],
            "index": "pypi",
            "version": "==0.2.0a39"
        },
        "py-geth": {
            "hashes": [
                "sha256:2da4ae79e1d769c9cbfc5e86c746b05281899615349f1a79a043d6d2ff647247",
                "sha256:b10cc4e4b64296478158c009f650eeac9817112694ac824dab85ba27dfece3b8"
            ],
            "version": "==2.0.1"
        },
        "py-solc": {
            "editable": true,
            "git": "https://github.com/nucypher/py-solc.git",
            "ref": "391b8da1a6bac5816877197bda25527c6b0b8c15"
        },
        "pyaml": {
            "hashes": [
                "sha256:39470e99cfb7a0ef79e593fee626328283cd6d1a9c23c7e30f0d3a6933f3a235",
                "sha256:b96292cc409e0f222b6fecff96afd2e19cfab5d1f2606344907751d42301263a"
            ],
            "version": "==18.11.0"
        },
        "pyasn1": {
            "hashes": [
                "sha256:da2420fe13a9452d8ae97a0e478adde1dee153b11ba832a95b223a2ba01c10f7",
                "sha256:da6b43a8c9ae93bc80e2739efb38cc776ba74a886e3e9318d65fe81a8b8a2c6e"
            ],
            "version": "==0.4.5"
        },
        "pyasn1-modules": {
            "hashes": [
                "sha256:79580acf813e3b7d6e69783884e6e83ac94bf4617b36a135b85c599d8a818a7b",
                "sha256:a52090e8c5841ebbf08ae455146792d9ef3e8445b21055d3a3b7ed9c712b7c7c"
            ],
            "version": "==0.2.4"
        },
        "pychalk": {
            "hashes": [
                "sha256:f763275f6fa68835a30d22c2449f73724d569f33532a031d26e32edc604e7e39"
            ],
            "version": "==2.0.1"
        },
        "pycparser": {
            "hashes": [
                "sha256:a988718abfad80b6b157acce7bf130a30876d27603738ac39f140993246b25b3"
            ],
            "version": "==2.19"
        },
        "pycryptodome": {
            "hashes": [
                "sha256:06b779be9736710c109234f28ebef90ff6615c70c335e782d4f6d983c0c66b57",
                "sha256:0cfa2a1d9ec697b8924729e86443d2b8fd8dbad0ca4cd322e9507d8b77fb71a0",
                "sha256:0d6613ccd561eb6ef7029d59a47f58e63d840dcee0ed2eda19dafceaffe1e544",
                "sha256:0f37f03864dc05b70ce11c023dea78f6af4f19adb48651976d512ba4d7210942",
                "sha256:16f38a3d9735054cefaa0a5e272395aab585e7eb585cb1609cbea78e69a8da61",
                "sha256:1a222250e43f3c659b4ebd5df3e11c2f112aab6aef58e38af55ef5678b9f0636",
                "sha256:23df2d665c7f52ddf467d405de355b1ffbd08944442677bb072b33599748e09d",
                "sha256:624de350bc8f346da0f536b1dee6bd19b40c99fb783ba1ed09caceb783904fca",
                "sha256:733729141cf2e0706188f905fec9b27d40dd5a8e5ec232f95b82437e15c9ebf3",
                "sha256:737248b34df3231ba77fad50897a267cc0718a3ecd71b1eb9d92605a2d12d32e",
                "sha256:825af2416abf8be0441c2b632d4a0825ce96033cab36b0ea008a71afc7e6ca17",
                "sha256:8403b5adaabcaf7594331ce99a5eb834d0de5ce8f29d174db3f420b0fc450b77",
                "sha256:861442e3bc8680b47c7c9bfcd34fd9a3683cd179e3e4eaaba13c60af2ce3a8d6",
                "sha256:97e2fa022e2e92afbac4d9bc3c7263f7e6813b01b88398d7eb48dd000cfc81cb",
                "sha256:9f9b9dbabf286e35a6c4a3724fe48fe977acb0005aa6f08318960ac287108c1c",
                "sha256:a94ccb190cf8b1e0352d2b5f8984a44b3da0dfffdce21c4f3a6b8dc84d95e17a",
                "sha256:b9671b3ee8104deabee682f40540d65faf098bccb4d65bdd70eeccd87346856d",
                "sha256:be2403e4b65272516d7b3eeed73de0dbddf9802487c6faf2b202679def520c54",
                "sha256:c02ad68c49d959f724f26a4861deefc4aad25a5e970e40dedeeaf0627140605d",
                "sha256:ca78f78dde52ccd1b4654d8911d9b33015bf3cf54385a664f248a11af7896d44",
                "sha256:ce889584b07174047b554c17df9c48357134c48b517ef7008599e5677919e8d0",
                "sha256:d0d41c7338753e9e12bf685c7b5c0c8d2df070c6af8b7e7dc8fa0ccab20a4c05",
                "sha256:da05447b79754f703e53dae7b381d82234e062b5ca03cb96e64adc887d508dfd",
                "sha256:db53ea88fb38e3e054c2cb7d765b5dc4cea411b19be336e748b9b29f1b696ee5",
                "sha256:e7eb9ffaf5757f76c25761fc6fce2aaecbbaf145c0743bd146d86ba038899bf1",
                "sha256:ee5a6bba5a7517676a6afdf98ae4f65440132ed4a736c7c1fe762b464365a900",
                "sha256:f162644a8618c85cc29a3b998cea76c790220677461c9b6fffcb8fc7b0ae4335",
                "sha256:f6ab3c50b360160c38cb833f8855a42b9aa05ca30366a99bece8f161fa0c622b"
            ],
            "version": "==3.7.3"
        },
        "pyethash": {
            "hashes": [
                "sha256:ff66319ce26b9d77df1f610942634dac9742e216f2c27b051c0a2c2dec9c2818"
            ],
            "version": "==0.1.27"
        },
        "pygments": {
            "hashes": [
                "sha256:5ffada19f6203563680669ee7f53b64dabbeb100eb51b61996085e99c03b284a",
                "sha256:e8218dd399a61674745138520d0d4cf2621d7e032439341bc3f647bff125818d"
            ],
            "version": "==2.3.1"
        },
        "pyhamcrest": {
            "hashes": [
                "sha256:6b672c02fdf7470df9674ab82263841ce8333fb143f32f021f6cb26f0e512420",
                "sha256:8ffaa0a53da57e89de14ced7185ac746227a8894dbd5a3c718bf05ddbd1d56cd"
            ],
            "version": "==1.9.0"
        },
        "pynacl": {
            "hashes": [
                "sha256:05c26f93964373fc0abe332676cb6735f0ecad27711035b9472751faa8521255",
                "sha256:0c6100edd16fefd1557da078c7a31e7b7d7a52ce39fdca2bec29d4f7b6e7600c",
                "sha256:0d0a8171a68edf51add1e73d2159c4bc19fc0718e79dec51166e940856c2f28e",
                "sha256:1c780712b206317a746ace34c209b8c29dbfd841dfbc02aa27f2084dd3db77ae",
                "sha256:2424c8b9f41aa65bbdbd7a64e73a7450ebb4aa9ddedc6a081e7afcc4c97f7621",
                "sha256:2d23c04e8d709444220557ae48ed01f3f1086439f12dbf11976e849a4926db56",
                "sha256:30f36a9c70450c7878053fa1344aca0145fd47d845270b43a7ee9192a051bf39",
                "sha256:37aa336a317209f1bb099ad177fef0da45be36a2aa664507c5d72015f956c310",
                "sha256:4943decfc5b905748f0756fdd99d4f9498d7064815c4cf3643820c9028b711d1",
                "sha256:57ef38a65056e7800859e5ba9e6091053cd06e1038983016effaffe0efcd594a",
                "sha256:5bd61e9b44c543016ce1f6aef48606280e45f892a928ca7068fba30021e9b786",
                "sha256:6482d3017a0c0327a49dddc8bd1074cc730d45db2ccb09c3bac1f8f32d1eb61b",
                "sha256:7d3ce02c0784b7cbcc771a2da6ea51f87e8716004512493a2b69016326301c3b",
                "sha256:a14e499c0f5955dcc3991f785f3f8e2130ed504fa3a7f44009ff458ad6bdd17f",
                "sha256:a39f54ccbcd2757d1d63b0ec00a00980c0b382c62865b61a505163943624ab20",
                "sha256:aabb0c5232910a20eec8563503c153a8e78bbf5459490c49ab31f6adf3f3a415",
                "sha256:bd4ecb473a96ad0f90c20acba4f0bf0df91a4e03a1f4dd6a4bdc9ca75aa3a715",
                "sha256:e2da3c13307eac601f3de04887624939aca8ee3c9488a0bb0eca4fb9401fc6b1",
                "sha256:f67814c38162f4deb31f68d590771a29d5ae3b1bd64b75cf232308e5c74777e0"
            ],
            "version": "==1.3.0"
        },
        "pyopenssl": {
            "hashes": [
                "sha256:aeca66338f6de19d1aa46ed634c3b9ae519a64b458f8468aec688e7e3c20f200",
                "sha256:c727930ad54b10fc157015014b666f2d8b41f70c0d03e83ab67624fd3dd5d1e6"
            ],
            "index": "pypi",
            "version": "==19.0.0"
        },
        "pyparsing": {
            "hashes": [
                "sha256:66c9268862641abcac4a96ba74506e594c884e3f57690a696d21ad8210ed667a",
                "sha256:f6c5ef0d7480ad048c054c37632c67fca55299990fff127850181659eea33fc3"
            ],
            "version": "==2.3.1"
        },
        "pysha3": {
            "hashes": [
                "sha256:0060a66be16665d90c432f55a0ba1f6480590cfb7d2ad389e688a399183474f0",
                "sha256:11a2ba7a2e1d9669d0052fc8fb30f5661caed5512586ecbeeaf6bf9478ab5c48",
                "sha256:386998ee83e313b6911327174e088021f9f2061cbfa1651b97629b761e9ef5c4",
                "sha256:41be70b06c8775a9e4d4eeb52f2f6a3f356f17539a54eac61f43a29e42fd453d",
                "sha256:4416f16b0f1605c25f627966f76873e432971824778b369bd9ce1bb63d6566d9",
                "sha256:571a246308a7b63f15f5aa9651f99cf30f2a6acba18eddf28f1510935968b603",
                "sha256:59111c08b8f34495575d12e5f2ce3bafb98bea470bc81e70c8b6df99aef0dd2f",
                "sha256:5ec8da7c5c70a53b5fa99094af3ba8d343955b212bc346a0d25f6ff75853999f",
                "sha256:684cb01d87ed6ff466c135f1c83e7e4042d0fc668fa20619f581e6add1d38d77",
                "sha256:68c3a60a39f9179b263d29e221c1bd6e01353178b14323c39cc70593c30f21c5",
                "sha256:6e6a84efb7856f5d760ee55cd2b446972cb7b835676065f6c4f694913ea8f8d9",
                "sha256:827b308dc025efe9b6b7bae36c2e09ed0118a81f792d888548188e97b9bf9a3d",
                "sha256:93abd775dac570cb9951c4e423bcb2bc6303a9d1dc0dc2b7afa2dd401d195b24",
                "sha256:9c778fa8b161dc9348dc5cc361e94d54aa5ff18413788f4641f6600d4893a608",
                "sha256:9fdd28884c5d0b4edfed269b12badfa07f1c89dbc5c9c66dd279833894a9896b",
                "sha256:c7c2adcc43836223680ebdf91f1d3373543dc32747c182c8ca2e02d1b69ce030",
                "sha256:c93a2676e6588abcfaecb73eb14485c81c63b94fca2000a811a7b4fb5937b8e8",
                "sha256:cd5c961b603bd2e6c2b5ef9976f3238a561c58569945d4165efb9b9383b050ef",
                "sha256:f9046d59b3e72aa84f6dae83a040bd1184ebd7fef4e822d38186a8158c89e3cf",
                "sha256:fd7e66999060d079e9c0e8893e78d8017dad4f59721f6fe0be6307cd32127a07",
                "sha256:fe988e73f2ce6d947220624f04d467faf05f1bbdbc64b0a201296bb3af92739e"
            ],
            "index": "pypi",
            "version": "==1.0.2"
        },
        "pytest": {
            "hashes": [
                "sha256:f689bf2fc18c4585403348dd56f47d87780bf217c53ed9ae7a3e2d7faa45f8e9",
                "sha256:f812ea39a0153566be53d88f8de94839db1e8a05352ed8a49525d7d7f37861e9"
            ],
            "index": "pypi",
            "version": "==4.0.2"
        },
        "pytest-cov": {
            "hashes": [
                "sha256:03aa752cf11db41d281ea1d807d954c4eda35cfa1b21d6971966cc041bbf6e2d",
                "sha256:890fe5565400902b0c78b5357004aab1c814115894f4f21370e2433256a3eeec"
            ],
            "index": "pypi",
            "version": "==2.5.1"
        },
        "pytest-ethereum": {
            "hashes": [
                "sha256:0767a536ab0330d05a3282a03511f8e6d2de98f880fec7d49b115b2d43d746e8",
                "sha256:1bd0415d5e7176e62b19ebec9fec73aefdf4d7766dbf928b6b644fe27b269b3f"
            ],
            "version": "==0.1.3a6"
        },
        "pytest-forked": {
            "hashes": [
                "sha256:5fe33fbd07d7b1302c95310803a5e5726a4ff7f19d5a542b7ce57c76fed8135f",
                "sha256:d352aaced2ebd54d42a65825722cb433004b4446ab5d2044851d9cc7a00c9e38"
            ],
            "version": "==1.0.2"
        },
        "pytest-mock": {
            "hashes": [
                "sha256:4d0d06d173eecf172703219a71dbd4ade0e13904e6bbce1ce660e2e0dc78b5c4",
                "sha256:bfdf02789e3d197bd682a758cae0a4a18706566395fbe2803badcd1335e0173e"
            ],
            "index": "pypi",
            "version": "==1.10.1"
        },
        "pytest-mypy": {
            "hashes": [
                "sha256:8f6436eed8118afd6c10a82b3b60fb537336736b0fd7a29262a656ac42ce01ac",
                "sha256:acc653210e7d8d5c72845a5248f00fd33f4f3379ca13fe56cfc7b749b5655c3e"
            ],
            "index": "pypi",
            "version": "==0.3.2"
        },
        "pytest-twisted": {
            "hashes": [
                "sha256:6396e3d46c9acc8dda6c408aef74cb36c252621ee8387797984ba35ab6ef600a"
            ],
            "index": "pypi",
            "version": "==1.9"
        },
        "pytest-xdist": {
            "hashes": [
                "sha256:4a201bb3ee60f5dd6bb40c5209d4e491cecc4d5bafd656cfb10f86178786e568",
                "sha256:d03d1ff1b008458ed04fa73e642d840ac69b4107c168e06b71037c62d7813dd4"
            ],
            "index": "pypi",
            "version": "==1.26.1"
        },
        "python-coveralls": {
            "hashes": [
                "sha256:1748272081e0fc21e2c20c12e5bd18cb13272db1b130758df0d473da0cb31087",
                "sha256:736dda01f64beda240e1500d5f264b969495b05fcb325c7c0eb7ebbfd1210b70"
            ],
            "index": "pypi",
            "version": "==2.9.1"
        },
        "python-dateutil": {
            "hashes": [
                "sha256:7e6584c74aeed623791615e26efd690f29817a27c73085b78e4bad02493df2fb",
                "sha256:c89805f6f4d64db21ed966fda138f8a5ed7a4fdbc1a8ee329ce1b74e3c74da9e"
            ],
            "markers": "python_version >= '2.7'",
            "version": "==2.8.0"
        },
        "python-jose": {
            "hashes": [
                "sha256:391f860dbe274223d73dd87de25e4117bf09e8fe5f93a417663b1f2d7b591165",
                "sha256:3b35cdb0e55a88581ff6d3f12de753aa459e940b50fe7ca5aa25149bc94cb37b"
            ],
            "version": "==2.0.2"
        },
        "pytz": {
            "hashes": [
                "sha256:32b0891edff07e28efe91284ed9c31e123d84bea3fd98e1f72be2508f43ef8d9",
                "sha256:d5f05e487007e29e03409f9398d074e158d920d36eb82eaf66fb1136b0c5374c"
            ],
            "version": "==2018.9"
        },
        "pytzdata": {
            "hashes": [
                "sha256:9626e42fd9df77b16aedbd909d1e5fda839be47966adb7089b990f3452c45dd8",
                "sha256:dddaaf4f1717820a6fdcac94057e03c1a15b3829a44d9eaf19988917977db408"
            ],
            "version": "==2018.9"
        },
        "pyyaml": {
            "hashes": [
                "sha256:254bf6fda2b7c651837acb2c718e213df29d531eebf00edb54743d10bcb694eb",
                "sha256:3108529b78577327d15eec243f0ff348a0640b0c3478d67ad7f5648f93bac3e2",
                "sha256:3c17fb92c8ba2f525e4b5f7941d850e7a48c3a59b32d331e2502a3cdc6648e76",
                "sha256:8d6d96001aa7f0a6a4a95e8143225b5d06e41b1131044913fecb8f85a125714b",
                "sha256:c8a88edd93ee29ede719080b2be6cb2333dfee1dccba213b422a9c8e97f2967b"
            ],
            "version": "==4.2b4"
        },
        "recommonmark": {
            "hashes": [
                "sha256:a520b8d25071a51ae23a27cf6252f2fe387f51bdc913390d83b2b50617f5bb48",
                "sha256:c85228b9b7aea7157662520e74b4e8791c5eacd375332ec68381b52bf10165be"
            ],
            "index": "pypi",
            "version": "==0.5.0"
        },
        "regex": {
            "hashes": [
<<<<<<< HEAD
                "sha256:204eb661cae77f060ec8133e5b96ba47d1531b75ff0f9ee43a0b8841467f3bfe",
                "sha256:4aa0fc3724b47c84121cc779be4da542d0b09cf648423d62d52c8cce1397d476",
                "sha256:91af69ec1b09db8bf384508dc5108c164b4e020f857aa5c124334c078d387baf",
                "sha256:9e0cce32ac5dc3a8d1ed7f302f4e0b29c22f4c0c1130e7e73f4e13aa73207599",
                "sha256:a6d4ac6c806ea918659a9eae6f4356ffc58b400ee8856d8b4019ff7df02d25ff",
                "sha256:beb4110192b1aec2923e86d991dbff4bd599de4aee732d1197aba9bb9cbb4b29",
                "sha256:eb471ab4e82f1883c7e1001a81be06ff1271ac54fa73c38ca1f198d4892c1132",
                "sha256:eee9f554a6119d8de098510a2ce243edda9d69bd13b4a1ba5cd94018a3222078",
                "sha256:f39b7e56ad5b194eec5d22cac95d0feebeea43d5967bd8bfbefef402c0821c8c"
            ],
            "version": "==2019.2.18"
=======
                "sha256:017bf6f893db109dc5f82b902019f6fe089e605af5e1f0f6f7271f936b411eb4",
                "sha256:0969fdb610435d7f49dc5518f7642d7b1319ef19f0c3f1bd4d972afbb9877aa7",
                "sha256:3679f269790c87bd04e003e60e098b1be5392f17c48d28c2a3b9d16b3dcbca2a",
                "sha256:37150aee3411f38d08733edb5f3faa656f96ddae00ee7713e01d7423f0f72815",
                "sha256:4a1a1d963f462c13722b34ef1f82c4707091b0a3fb9b5fd79b6670c38b734095",
                "sha256:5da76d468d048fb163bcaedd5c0832a3ab95da1034598a6c673bf999ae61f259",
                "sha256:72dda5123ee45cde10031576710ca0c4972757c94a60b75023a45d8069da34ca",
                "sha256:7f40b720b81f6614a34a8857d2417fbe619734629f9d0627e2cc9e493979401d",
                "sha256:a22a11e9dd6e46529dc4409bd6c449f3e7525aa4b0d5e9b23363302cfe4db8e4"
            ],
            "version": "==2019.2.7"
>>>>>>> 99fe7ec7
        },
        "requests": {
            "hashes": [
                "sha256:502a824f31acdacb3a35b6690b5fbf0bc41d63a24a45c4004352b0242707598e",
                "sha256:7bf2a778576d825600030a110f3c0e3e8edc51dfaafe1c146e39a2027784957b"
            ],
            "index": "pypi",
            "version": "==2.21.0"
        },
        "responses": {
            "hashes": [
                "sha256:c85882d2dc608ce6b5713a4e1534120f4a0dc6ec79d1366570d2b0c909a50c87",
                "sha256:ea5a14f9aea173e3b786ff04cf03133c2dabd4103dbaef1028742fd71a6c2ad3"
            ],
            "version": "==0.10.5"
        },
        "rlp": {
            "hashes": [
                "sha256:0505fd53278cb4a3ea6baf1b658357ac209bdcdd1b316ac90050c40f669ceacc",
                "sha256:ebe80a03c50e3d6aac47f44ddd45048bb99e411203cd764f5da1330e6d83821c"
            ],
            "version": "==1.1.0"
        },
        "s3transfer": {
            "hashes": [
                "sha256:7b9ad3213bff7d357f888e0fab5101b56fa1a0548ee77d121c3a3dbfbef4cb2e",
                "sha256:f23d5cb7d862b104401d9021fc82e5fa0e0cf57b7660a1331425aab0c691d021"
            ],
            "version": "==0.2.0"
        },
        "semantic-version": {
            "hashes": [
                "sha256:2a4328680073e9b243667b201119772aefc5fc63ae32398d6afafff07c4f54c0",
                "sha256:2d06ab7372034bcb8b54f2205370f4aa0643c133b7e6dbd129c5200b83ab394b"
            ],
            "version": "==2.6.0"
        },
        "sentry-sdk": {
            "hashes": [
                "sha256:d4eb77414e21258943cdd7ea4aa216e2d994d38700d747d5d3da943edd414b58",
                "sha256:e77795ca8bafbcf4a19d9c2fcd99f9cb68a9623e5f853a0758084a8b025e6c87"
            ],
            "index": "pypi",
            "version": "==0.5.2"
        },
        "service-identity": {
            "hashes": [
                "sha256:001c0707759cb3de7e49c078a7c0c9cd12594161d3bf06b9c254fdcb1a60dc36",
                "sha256:0858a54aabc5b459d1aafa8a518ed2081a285087f349fe3e55197989232e2e2d"
            ],
            "version": "==18.1.0"
        },
        "six": {
            "hashes": [
                "sha256:3350809f0555b11f552448330d0b52d5f24c91a322ea4a15ef22629740f3761c",
                "sha256:d16a0141ec1a18405cd4ce8b4613101da75da0e9a7aec5bdd4fa804d0e0eba73"
            ],
            "version": "==1.12.0"
        },
        "snaptime": {
            "hashes": [
                "sha256:e3f1eb89043d58d30721ab98cb65023f1a4c2740e3b197704298b163c92d508b"
            ],
            "version": "==0.2.4"
        },
        "snowballstemmer": {
            "hashes": [
                "sha256:919f26a68b2c17a7634da993d91339e288964f93c274f1343e3bbbe2096e1128",
                "sha256:9f3bcd3c401c3e862ec0ebe6d2c069ebc012ce142cce209c098ccb5b09136e89"
            ],
            "version": "==1.2.1"
        },
        "sphinx": {
            "hashes": [
                "sha256:230af939a2f678ab4f2a0a948c3b24a822a0d280821859caaefb750ef7413003",
                "sha256:835c701420102a0a71ba2ed54a5bada2da6fd01263bf6dc8c5c80c798e27709c"
            ],
            "index": "pypi",
            "version": "==2.0.0b1"
        },
        "sphinx-rtd-theme": {
            "hashes": [
                "sha256:00cf895504a7895ee433807c62094cf1e95f065843bf3acd17037c3e9a2becd4",
                "sha256:728607e34d60456d736cc7991fd236afb828b21b82f956c5ea75f94c8414040a"
            ],
            "index": "pypi",
            "version": "==0.4.3"
        },
        "sphinxcontrib-applehelp": {
            "hashes": [
                "sha256:edaa0ab2b2bc74403149cb0209d6775c96de797dfd5b5e2a71981309efab3897",
                "sha256:fb8dee85af95e5c30c91f10e7eb3c8967308518e0f7488a2828ef7bc191d0d5d"
            ],
            "version": "==1.0.1"
        },
        "sphinxcontrib-devhelp": {
            "hashes": [
                "sha256:6c64b077937330a9128a4da74586e8c2130262f014689b4b89e2d08ee7294a34",
                "sha256:9512ecb00a2b0821a146736b39f7aeb90759834b07e81e8cc23a9c70bacb9981"
            ],
            "version": "==1.0.1"
        },
        "sphinxcontrib-htmlhelp": {
            "hashes": [
                "sha256:0d691ca8edf5995fbacfe69b191914256071a94cbad03c3688dca47385c9206c",
                "sha256:e31c8271f5a8f04b620a500c0442a7d5cfc1a732fa5c10ec363f90fe72af0cb8"
            ],
            "version": "==1.0.1"
        },
        "sphinxcontrib-jsmath": {
            "hashes": [
                "sha256:2ec2eaebfb78f3f2078e73666b1415417a116cc848b72e5172e596c871103178",
                "sha256:a9925e4a4587247ed2191a22df5f6970656cb8ca2bd6284309578f2153e0c4b8"
            ],
            "version": "==1.0.1"
        },
        "sphinxcontrib-qthelp": {
            "hashes": [
                "sha256:18ec9f74ea2c92fd512d5f3b532d6ab4ac2be76b12cc2490f7729842ba2a60c9",
                "sha256:f39159b45de6d3d86c30874a3220be4f8e75ed12c71aff50cb8b2cac46e240f0"
            ],
            "version": "==1.0.1"
        },
        "sphinxcontrib-serializinghtml": {
            "hashes": [
                "sha256:01d9b2617d7e8ddf7a00cae091f08f9fa4db587cc160b493141ee56710810932",
                "sha256:392187ac558863b8aff0d76dc78e0731fed58f3b06e2b00e22995dcdb630f213"
            ],
            "version": "==1.1.1"
        },
        "sqlalchemy": {
            "hashes": [
                "sha256:7dede29f121071da9873e7b8c98091874617858e790dc364ffaab4b09d81216c"
            ],
            "index": "pypi",
            "version": "==1.3.0b3"
        },
        "toolz": {
            "hashes": [
                "sha256:929f0a7ea7f61c178bd951bdae93920515d3fbdbafc8e6caf82d752b9b3b31c9"
            ],
            "version": "==0.9.0"
        },
        "trie": {
            "hashes": [
                "sha256:028949f9c7d14c6635dc331ecd00fa760e6688c8926cc2fcafd044260b1211b5",
                "sha256:8c76b26d18619dbc70badfe3abe8a8065f4ec5e8048193349bcad5779e26fc62"
            ],
            "version": "==1.3.8"
        },
        "twisted": {
            "hashes": [
                "sha256:294be2c6bf84ae776df2fc98e7af7d6537e1c5e60a46d33c3ce2a197677da395"
            ],
            "version": "==18.9.0"
        },
        "txaio": {
            "hashes": [
                "sha256:67e360ac73b12c52058219bb5f8b3ed4105d2636707a36a7cdafb56fe06db7fe",
                "sha256:b6b235d432cc58ffe111b43e337db71a5caa5d3eaa88f0eacf60b431c7626ef5"
            ],
            "version": "==18.8.1"
        },
        "sqlalchemy": {
            "hashes": [
                "sha256:7dede29f121071da9873e7b8c98091874617858e790dc364ffaab4b09d81216c"
            ],
            "index": "pypi",
            "version": "==1.3.0b3"
        },
        "toolz": {
            "hashes": [
                "sha256:929f0a7ea7f61c178bd951bdae93920515d3fbdbafc8e6caf82d752b9b3b31c9"
            ],
            "version": "==0.9.0"
        },
        "trie": {
            "hashes": [
                "sha256:028949f9c7d14c6635dc331ecd00fa760e6688c8926cc2fcafd044260b1211b5",
                "sha256:8c76b26d18619dbc70badfe3abe8a8065f4ec5e8048193349bcad5779e26fc62"
            ],
            "version": "==1.3.8"
        },
        "twisted": {
            "hashes": [
                "sha256:294be2c6bf84ae776df2fc98e7af7d6537e1c5e60a46d33c3ce2a197677da395"
            ],
            "version": "==18.9.0"
        },
        "txaio": {
            "hashes": [
                "sha256:67e360ac73b12c52058219bb5f8b3ed4105d2636707a36a7cdafb56fe06db7fe",
                "sha256:b6b235d432cc58ffe111b43e337db71a5caa5d3eaa88f0eacf60b431c7626ef5"
            ],
            "version": "==18.8.1"
        },
        "typed-ast": {
            "hashes": [
                "sha256:035a54ede6ce1380599b2ce57844c6554666522e376bd111eb940fbc7c3dad23",
                "sha256:037c35f2741ce3a9ac0d55abfcd119133cbd821fffa4461397718287092d9d15",
                "sha256:049feae7e9f180b64efacbdc36b3af64a00393a47be22fa9cb6794e68d4e73d3",
                "sha256:19228f7940beafc1ba21a6e8e070e0b0bfd1457902a3a81709762b8b9039b88d",
                "sha256:2ea681e91e3550a30c2265d2916f40a5f5d89b59469a20f3bad7d07adee0f7a6",
                "sha256:3a6b0a78af298d82323660df5497bcea0f0a4a25a0b003afd0ce5af049bd1f60",
                "sha256:5385da8f3b801014504df0852bf83524599df890387a3c2b17b7caa3d78b1773",
                "sha256:606d8afa07eef77280c2bf84335e24390055b478392e1975f96286d99d0cb424",
                "sha256:69245b5b23bbf7fb242c9f8f08493e9ecd7711f063259aefffaeb90595d62287",
                "sha256:6f6d839ab09830d59b7fa8fb6917023d8cb5498ee1f1dbd82d37db78eb76bc99",
                "sha256:730888475f5ac0e37c1de4bd05eeb799fdb742697867f524dc8a4cd74bcecc23",
                "sha256:9819b5162ffc121b9e334923c685b0d0826154e41dfe70b2ede2ce29034c71d8",
                "sha256:9e60ef9426efab601dd9aa120e4ff560f4461cf8442e9c0a2b92548d52800699",
                "sha256:af5fbdde0690c7da68e841d7fc2632345d570768ea7406a9434446d7b33b0ee1",
                "sha256:b64efdbdf3bbb1377562c179f167f3bf301251411eb5ac77dec6b7d32bcda463",
                "sha256:bac5f444c118aeb456fac1b0b5d14c6a71ea2a42069b09c176f75e9bd4c186f6",
                "sha256:bda9068aafb73859491e13b99b682bd299c1b5fd50644d697533775828a28ee0",
                "sha256:d659517ca116e6750101a1326107d3479028c5191f0ecee3c7203c50f5b915b0",
                "sha256:eddd3fb1f3e0f82e5915a899285a39ee34ce18fd25d89582bc89fc9fb16cd2c6"
            ],
            "version": "==1.3.1"
        },
        "tzlocal": {
            "hashes": [
                "sha256:27d58a0958dc884d208cdaf45ef5892bf2a57d21d9611f2ac45e51f1973e8cab",
                "sha256:f124f198e5d86b3538b140883472beaa82d2c0efc0cd9694dfdbe39079e22e69"
            ],
            "version": "==2.0.0b1"
        },
        "umbral": {
            "hashes": [
                "sha256:64b0302117e63c212e94005ee6a981da53f40ff643aca215263ad4059ed0c885",
                "sha256:8a1b23fafaafb07438f98ee112949818a6941d377c305f8b8598f52c4831b0c4"
            ],
            "index": "pypi",
            "version": "==0.1.3a0"
        },
        "urllib3": {
            "hashes": [
                "sha256:61bf29cada3fc2fbefad4fdf059ea4bd1b4a86d2b6d15e1c7c0b582b9752fe39",
                "sha256:de9529817c93f27c8ccbfead6985011db27bd0ddfcdb2d86f3f663385c6a9c22"
            ],
            "markers": "python_version >= '3.4'",
            "version": "==1.24.1"
        },
        "watchdog": {
            "hashes": [
                "sha256:965f658d0732de3188211932aeb0bb457587f04f63ab4c1e33eab878e9de961d"
            ],
            "version": "==0.9.0"
        },
        "web3": {
            "extras": [
                "tester"
            ],
            "hashes": [
                "sha256:1e48e99b2aa11d770791036df31399d77e6752e5176389d4f68ed1eab214636a",
                "sha256:91b09d20473381999ec0e8b75748429b3d554fce99a47a6cb167fbb9edae0c2a"
            ],
            "index": "pypi",
            "version": "==5.0.0a5"
        },
        "websocket-client": {
            "hashes": [
                "sha256:8c8bf2d4f800c3ed952df206b18c28f7070d9e3dcbd6ca6291127574f57ee786",
                "sha256:e51562c91ddb8148e791f0155fdb01325d99bb52c4cdbb291aee7a3563fd0849"
            ],
            "version": "==0.54.0"
        },
        "websockets": {
            "hashes": [
                "sha256:04b42a1b57096ffa5627d6a78ea1ff7fad3bc2c0331ffc17bc32a4024da7fea0",
                "sha256:08e3c3e0535befa4f0c4443824496c03ecc25062debbcf895874f8a0b4c97c9f",
                "sha256:10d89d4326045bf5e15e83e9867c85d686b612822e4d8f149cf4840aab5f46e0",
                "sha256:232fac8a1978fc1dead4b1c2fa27c7756750fb393eb4ac52f6bc87ba7242b2fa",
                "sha256:4bf4c8097440eff22bc78ec76fe2a865a6e658b6977a504679aaf08f02c121da",
                "sha256:51642ea3a00772d1e48fb0c492f0d3ae3b6474f34d20eca005a83f8c9c06c561",
                "sha256:55d86102282a636e195dad68aaaf85b81d0bef449d7e2ef2ff79ac450bb25d53",
                "sha256:564d2675682bd497b59907d2205031acbf7d3fadf8c763b689b9ede20300b215",
                "sha256:5d13bf5197a92149dc0badcc2b699267ff65a867029f465accfca8abab95f412",
                "sha256:5eda665f6789edb9b57b57a159b9c55482cbe5b046d7db458948370554b16439",
                "sha256:5edb2524d4032be4564c65dc4f9d01e79fe8fad5f966e5b552f4e5164fef0885",
                "sha256:79691794288bc51e2a3b8de2bc0272ca8355d0b8503077ea57c0716e840ebaef",
                "sha256:7fcc8681e9981b9b511cdee7c580d5b005f3bb86b65bde2188e04a29f1d63317",
                "sha256:8e447e05ec88b1b408a4c9cde85aa6f4b04f06aa874b9f0b8e8319faf51b1fee",
                "sha256:90ea6b3e7787620bb295a4ae050d2811c807d65b1486749414f78cfd6fb61489",
                "sha256:9e13239952694b8b831088431d15f771beace10edfcf9ef230cefea14f18508f",
                "sha256:d40f081187f7b54d7a99d8a5c782eaa4edc335a057aa54c85059272ed826dc09",
                "sha256:e1df1a58ed2468c7b7ce9a2f9752a32ad08eac2bcd56318625c3647c2cd2da6f",
                "sha256:e98d0cec437097f09c7834a11c69d79fe6241729b23f656cfc227e93294fc242",
                "sha256:f8d59627702d2ff27cb495ca1abdea8bd8d581de425c56e93bff6517134e0a9b",
                "sha256:fc30cdf2e949a2225b012a7911d1d031df3d23e99b7eda7dfc982dc4a860dae9"
            ],
            "version": "==7.0"
        },
        "werkzeug": {
            "hashes": [
                "sha256:c3fd7a7d41976d9f44db327260e263132466836cef6f91512889ed60ad26557c",
                "sha256:d5da73735293558eb1651ee2fddc4d0dedcfa06538b8813a2e20011583c9e49b"
            ],
            "version": "==0.14.1"
        },
        "wrapt": {
            "hashes": [
                "sha256:4aea003270831cceb8a90ff27c4031da6ead7ec1886023b80ce0dfe0adf61533"
            ],
            "version": "==1.11.1"
        },
        "xmltodict": {
            "hashes": [
                "sha256:50d8c638ed7ecb88d90561beedbf720c9b4e851a9fa6c47ebd64e99d166d8a21",
                "sha256:8bbcb45cc982f48b2ca8fe7e7827c5d792f217ecf1792626f808bf41c3b86051"
<<<<<<< HEAD
            ],
            "version": "==0.12.0"
        },
        "zope.interface": {
            "hashes": [
                "sha256:086707e0f413ff8800d9c4bc26e174f7ee4c9c8b0302fbad68d083071822316c",
                "sha256:1157b1ec2a1f5bf45668421e3955c60c610e31913cc695b407a574efdbae1f7b",
                "sha256:11ebddf765bff3bbe8dbce10c86884d87f90ed66ee410a7e6c392086e2c63d02",
                "sha256:14b242d53f6f35c2d07aa2c0e13ccb710392bcd203e1b82a1828d216f6f6b11f",
                "sha256:1b3d0dcabc7c90b470e59e38a9acaa361be43b3a6ea644c0063951964717f0e5",
                "sha256:20a12ab46a7e72b89ce0671e7d7a6c3c1ca2c2766ac98112f78c5bddaa6e4375",
                "sha256:298f82c0ab1b182bd1f34f347ea97dde0fffb9ecf850ecf7f8904b8442a07487",
                "sha256:2f6175722da6f23dbfc76c26c241b67b020e1e83ec7fe93c9e5d3dd18667ada2",
                "sha256:3b877de633a0f6d81b600624ff9137312d8b1d0f517064dfc39999352ab659f0",
                "sha256:4265681e77f5ac5bac0905812b828c9fe1ce80c6f3e3f8574acfb5643aeabc5b",
                "sha256:550695c4e7313555549aa1cdb978dc9413d61307531f123558e438871a883d63",
                "sha256:5f4d42baed3a14c290a078e2696c5f565501abde1b2f3f1a1c0a94fbf6fbcc39",
                "sha256:62dd71dbed8cc6a18379700701d959307823b3b2451bdc018594c48956ace745",
                "sha256:7040547e5b882349c0a2cc9b50674b1745db551f330746af434aad4f09fba2cc",
                "sha256:7e099fde2cce8b29434684f82977db4e24f0efa8b0508179fce1602d103296a2",
                "sha256:7e5c9a5012b2b33e87980cee7d1c82412b2ebabcb5862d53413ba1a2cfde23aa",
                "sha256:81295629128f929e73be4ccfdd943a0906e5fe3cdb0d43ff1e5144d16fbb52b1",
                "sha256:95cc574b0b83b85be9917d37cd2fad0ce5a0d21b024e1a5804d044aabea636fc",
                "sha256:968d5c5702da15c5bf8e4a6e4b67a4d92164e334e9c0b6acf080106678230b98",
                "sha256:9e998ba87df77a85c7bed53240a7257afe51a07ee6bc3445a0bf841886da0b97",
                "sha256:a0c39e2535a7e9c195af956610dba5a1073071d2d85e9d2e5d789463f63e52ab",
                "sha256:a15e75d284178afe529a536b0e8b28b7e107ef39626a7809b4ee64ff3abc9127",
                "sha256:a6a6ff82f5f9b9702478035d8f6fb6903885653bff7ec3a1e011edc9b1a7168d",
                "sha256:b639f72b95389620c1f881d94739c614d385406ab1d6926a9ffe1c8abbea23fe",
                "sha256:bad44274b151d46619a7567010f7cde23a908c6faa84b97598fd2f474a0c6891",
                "sha256:bbcef00d09a30948756c5968863316c949d9cedbc7aabac5e8f0ffbdb632e5f1",
                "sha256:d788a3999014ddf416f2dc454efa4a5dbeda657c6aba031cf363741273804c6b",
                "sha256:eed88ae03e1ef3a75a0e96a55a99d7937ed03e53d0cffc2451c208db445a2966",
                "sha256:f99451f3a579e73b5dd58b1b08d1179791d49084371d9a47baad3b22417f0317"
            ],
=======
            ],
            "version": "==0.12.0"
        },
        "zope.interface": {
            "hashes": [
                "sha256:086707e0f413ff8800d9c4bc26e174f7ee4c9c8b0302fbad68d083071822316c",
                "sha256:1157b1ec2a1f5bf45668421e3955c60c610e31913cc695b407a574efdbae1f7b",
                "sha256:11ebddf765bff3bbe8dbce10c86884d87f90ed66ee410a7e6c392086e2c63d02",
                "sha256:14b242d53f6f35c2d07aa2c0e13ccb710392bcd203e1b82a1828d216f6f6b11f",
                "sha256:1b3d0dcabc7c90b470e59e38a9acaa361be43b3a6ea644c0063951964717f0e5",
                "sha256:20a12ab46a7e72b89ce0671e7d7a6c3c1ca2c2766ac98112f78c5bddaa6e4375",
                "sha256:298f82c0ab1b182bd1f34f347ea97dde0fffb9ecf850ecf7f8904b8442a07487",
                "sha256:2f6175722da6f23dbfc76c26c241b67b020e1e83ec7fe93c9e5d3dd18667ada2",
                "sha256:3b877de633a0f6d81b600624ff9137312d8b1d0f517064dfc39999352ab659f0",
                "sha256:4265681e77f5ac5bac0905812b828c9fe1ce80c6f3e3f8574acfb5643aeabc5b",
                "sha256:550695c4e7313555549aa1cdb978dc9413d61307531f123558e438871a883d63",
                "sha256:5f4d42baed3a14c290a078e2696c5f565501abde1b2f3f1a1c0a94fbf6fbcc39",
                "sha256:62dd71dbed8cc6a18379700701d959307823b3b2451bdc018594c48956ace745",
                "sha256:7040547e5b882349c0a2cc9b50674b1745db551f330746af434aad4f09fba2cc",
                "sha256:7e099fde2cce8b29434684f82977db4e24f0efa8b0508179fce1602d103296a2",
                "sha256:7e5c9a5012b2b33e87980cee7d1c82412b2ebabcb5862d53413ba1a2cfde23aa",
                "sha256:81295629128f929e73be4ccfdd943a0906e5fe3cdb0d43ff1e5144d16fbb52b1",
                "sha256:95cc574b0b83b85be9917d37cd2fad0ce5a0d21b024e1a5804d044aabea636fc",
                "sha256:968d5c5702da15c5bf8e4a6e4b67a4d92164e334e9c0b6acf080106678230b98",
                "sha256:9e998ba87df77a85c7bed53240a7257afe51a07ee6bc3445a0bf841886da0b97",
                "sha256:a0c39e2535a7e9c195af956610dba5a1073071d2d85e9d2e5d789463f63e52ab",
                "sha256:a15e75d284178afe529a536b0e8b28b7e107ef39626a7809b4ee64ff3abc9127",
                "sha256:a6a6ff82f5f9b9702478035d8f6fb6903885653bff7ec3a1e011edc9b1a7168d",
                "sha256:b639f72b95389620c1f881d94739c614d385406ab1d6926a9ffe1c8abbea23fe",
                "sha256:bad44274b151d46619a7567010f7cde23a908c6faa84b97598fd2f474a0c6891",
                "sha256:bbcef00d09a30948756c5968863316c949d9cedbc7aabac5e8f0ffbdb632e5f1",
                "sha256:d788a3999014ddf416f2dc454efa4a5dbeda657c6aba031cf363741273804c6b",
                "sha256:eed88ae03e1ef3a75a0e96a55a99d7937ed03e53d0cffc2451c208db445a2966",
                "sha256:f99451f3a579e73b5dd58b1b08d1179791d49084371d9a47baad3b22417f0317"
            ],
>>>>>>> 99fe7ec7
            "version": "==4.6.0"
        }
    }
}<|MERGE_RESOLUTION|>--- conflicted
+++ resolved
@@ -1,11 +1,7 @@
 {
     "_meta": {
         "hash": {
-<<<<<<< HEAD
-            "sha256": "c448ea7fdbebc5f88cf4327999d5af9aa14382092494ac0f743410dfadb1215f"
-=======
             "sha256": "53b9b1d015b57215f5da719b18496ee466049f79da55eaaf6492cd91d24eefd1"
->>>>>>> 99fe7ec7
         },
         "pipfile-spec": 6,
         "requires": {
@@ -72,20 +68,6 @@
         },
         "boto3": {
             "hashes": [
-<<<<<<< HEAD
-                "sha256:287a82e15c072ea8415d743e25092c73c58b41b00d76e0cfffdac0369a2e7116",
-                "sha256:443cc11e751081de7e380b2ce8d43811367b7ad3dfbbbd43b27e4a25c0ea20bf"
-            ],
-            "index": "pypi",
-            "version": "==1.9.97"
-        },
-        "botocore": {
-            "hashes": [
-                "sha256:c850967310e9ec37b8a9859da091b761dd55d7085fb6604f5fdf19430bc1c7a5",
-                "sha256:f326778f4b6e1b668625478ef062d173d1ed69ff39c0f4d326d4faaf87b2d010"
-            ],
-            "version": "==1.12.97"
-=======
                 "sha256:6bcde55eed4a7e5fdf73a324c19a8e62a76f17fff6267d50c6d21d7acb00bb30",
                 "sha256:c103241394d396ee08548b03d5d1f0f89a7ad1dfa7ccca88a47131f329cca093"
             ],
@@ -98,7 +80,6 @@
                 "sha256:c72dfa1f1f6be34b8d91606fa823ab5d3e0ea0d74b700a7868b4c5a642b23041"
             ],
             "version": "==1.12.96"
->>>>>>> 99fe7ec7
         },
         "bytestring-splitter": {
             "hashes": [
@@ -117,38 +98,6 @@
         },
         "cffi": {
             "hashes": [
-<<<<<<< HEAD
-                "sha256:0b5f895714a7a9905148fc51978c62e8a6cbcace30904d39dcd0d9e2265bb2f6",
-                "sha256:27cdc7ba35ee6aa443271d11583b50815c4bb52be89a909d0028e86c21961709",
-                "sha256:2d4a38049ea93d5ce3c7659210393524c1efc3efafa151bd85d196fa98fce50a",
-                "sha256:3262573d0d60fc6b9d0e0e6e666db0e5045cbe8a531779aa0deb3b425ec5a282",
-                "sha256:358e96cfffc185ab8f6e7e425c7bb028931ed08d65402fbcf3f4e1bff6e66556",
-                "sha256:37c7db824b5687fbd7ea5519acfd054c905951acc53503547c86be3db0580134",
-                "sha256:39b9554dfe60f878e0c6ff8a460708db6e1b1c9cc6da2c74df2955adf83e355d",
-                "sha256:42b96a77acf8b2d06821600fa87c208046decc13bd22a4a0e65c5c973443e0da",
-                "sha256:5b37dde5035d3c219324cac0e69d96495970977f310b306fa2df5910e1f329a1",
-                "sha256:5d35819f5566d0dd254f273d60cf4a2dcdd3ae3003dfd412d40b3fe8ffd87509",
-                "sha256:5df73aa465e53549bd03c819c1bc69fb85529a5e1a693b7b6cb64408dd3970d1",
-                "sha256:7075b361f7a4d0d4165439992d0b8a3cdfad1f302bf246ed9308a2e33b046bd3",
-                "sha256:7678b5a667b0381c173abe530d7bdb0e6e3b98e062490618f04b80ca62686d96",
-                "sha256:7dfd996192ff8a535458c17f22ff5eb78b83504c34d10eefac0c77b1322609e2",
-                "sha256:8a3be5d31d02c60f84c4fd4c98c5e3a97b49f32e16861367f67c49425f955b28",
-                "sha256:9812e53369c469506b123aee9dcb56d50c82fad60c5df87feb5ff59af5b5f55c",
-                "sha256:9b6f7ba4e78c52c1a291d0c0c0bd745d19adde1a9e1c03cb899f0c6efd6f8033",
-                "sha256:a85bc1d7c3bba89b3d8c892bc0458de504f8b3bcca18892e6ed15b5f7a52ad9d",
-                "sha256:aa6b9c843ad645ebb12616de848cc4e25a40f633ccc293c3c9fe34107c02c2ea",
-                "sha256:bae1aa56ee00746798beafe486daa7cfb586cd395c6ce822ba3068e48d761bc0",
-                "sha256:bae96e26510e4825d5910a196bf6b5a11a18b87d9278db6d08413be8ea799469",
-                "sha256:bd78df3b594013b227bf31d0301566dc50ba6f40df38a70ded731d5a8f2cb071",
-                "sha256:c2711197154f46d06f73542c539a0ff5411f1951fab391e0a4ac8359badef719",
-                "sha256:d998c20e3deed234fca993fd6c8314cb7cbfda05fd170f1bd75bb5d7421c3c5a",
-                "sha256:df4f840d77d9e37136f8e6b432fecc9d6b8730f18f896e90628712c793466ce6",
-                "sha256:f5653c2581acb038319e6705d4e3593677676df14b112f13e0b5b44b6a18df1a",
-                "sha256:f7c7aa485a2e2250d455148470ffd0195eecc3d845122635202d7467d6f7b4cf",
-                "sha256:f9e2c66a6493147de835f207f198540a56b26745ce4f272fbc7c2f2cfebeb729"
-            ],
-            "version": "==1.12.1"
-=======
                 "sha256:08090454ff236239e583a9119d0502a6b9817594c0a3714dd1d8593f2350ba11",
                 "sha256:0fd93b32d96d7ce46d0fb0db6d82f73e2e6ee37696a0fed152240c780ff99d16",
                 "sha256:11651532fefba063d372e41826ab669b666d7a92e90dd019f31aefa7cf18e0e0",
@@ -178,7 +127,6 @@
                 "sha256:fa1e30ea308da2ffa91a35042e612340e7c7fcd8614581c85139850b2e18fd17"
             ],
             "version": "==1.12.0"
->>>>>>> 99fe7ec7
         },
         "chardet": {
             "hashes": [
@@ -756,17 +704,17 @@
         },
         "regex": {
             "hashes": [
-                "sha256:204eb661cae77f060ec8133e5b96ba47d1531b75ff0f9ee43a0b8841467f3bfe",
-                "sha256:4aa0fc3724b47c84121cc779be4da542d0b09cf648423d62d52c8cce1397d476",
-                "sha256:91af69ec1b09db8bf384508dc5108c164b4e020f857aa5c124334c078d387baf",
-                "sha256:9e0cce32ac5dc3a8d1ed7f302f4e0b29c22f4c0c1130e7e73f4e13aa73207599",
-                "sha256:a6d4ac6c806ea918659a9eae6f4356ffc58b400ee8856d8b4019ff7df02d25ff",
-                "sha256:beb4110192b1aec2923e86d991dbff4bd599de4aee732d1197aba9bb9cbb4b29",
-                "sha256:eb471ab4e82f1883c7e1001a81be06ff1271ac54fa73c38ca1f198d4892c1132",
-                "sha256:eee9f554a6119d8de098510a2ce243edda9d69bd13b4a1ba5cd94018a3222078",
-                "sha256:f39b7e56ad5b194eec5d22cac95d0feebeea43d5967bd8bfbefef402c0821c8c"
-            ],
-            "version": "==2019.2.18"
+                "sha256:017bf6f893db109dc5f82b902019f6fe089e605af5e1f0f6f7271f936b411eb4",
+                "sha256:0969fdb610435d7f49dc5518f7642d7b1319ef19f0c3f1bd4d972afbb9877aa7",
+                "sha256:3679f269790c87bd04e003e60e098b1be5392f17c48d28c2a3b9d16b3dcbca2a",
+                "sha256:37150aee3411f38d08733edb5f3faa656f96ddae00ee7713e01d7423f0f72815",
+                "sha256:4a1a1d963f462c13722b34ef1f82c4707091b0a3fb9b5fd79b6670c38b734095",
+                "sha256:5da76d468d048fb163bcaedd5c0832a3ab95da1034598a6c673bf999ae61f259",
+                "sha256:72dda5123ee45cde10031576710ca0c4972757c94a60b75023a45d8069da34ca",
+                "sha256:7f40b720b81f6614a34a8857d2417fbe619734629f9d0627e2cc9e493979401d",
+                "sha256:a22a11e9dd6e46529dc4409bd6c449f3e7525aa4b0d5e9b23363302cfe4db8e4"
+            ],
+            "version": "==2019.2.7"
         },
         "requests": {
             "hashes": [
@@ -1092,20 +1040,6 @@
         },
         "boto3": {
             "hashes": [
-<<<<<<< HEAD
-                "sha256:287a82e15c072ea8415d743e25092c73c58b41b00d76e0cfffdac0369a2e7116",
-                "sha256:443cc11e751081de7e380b2ce8d43811367b7ad3dfbbbd43b27e4a25c0ea20bf"
-            ],
-            "index": "pypi",
-            "version": "==1.9.97"
-        },
-        "botocore": {
-            "hashes": [
-                "sha256:c850967310e9ec37b8a9859da091b761dd55d7085fb6604f5fdf19430bc1c7a5",
-                "sha256:f326778f4b6e1b668625478ef062d173d1ed69ff39c0f4d326d4faaf87b2d010"
-            ],
-            "version": "==1.12.97"
-=======
                 "sha256:6bcde55eed4a7e5fdf73a324c19a8e62a76f17fff6267d50c6d21d7acb00bb30",
                 "sha256:c103241394d396ee08548b03d5d1f0f89a7ad1dfa7ccca88a47131f329cca093"
             ],
@@ -1118,7 +1052,6 @@
                 "sha256:c72dfa1f1f6be34b8d91606fa823ab5d3e0ea0d74b700a7868b4c5a642b23041"
             ],
             "version": "==1.12.96"
->>>>>>> 99fe7ec7
         },
         "bumpversion": {
             "hashes": [
@@ -1145,38 +1078,6 @@
         },
         "cffi": {
             "hashes": [
-<<<<<<< HEAD
-                "sha256:0b5f895714a7a9905148fc51978c62e8a6cbcace30904d39dcd0d9e2265bb2f6",
-                "sha256:27cdc7ba35ee6aa443271d11583b50815c4bb52be89a909d0028e86c21961709",
-                "sha256:2d4a38049ea93d5ce3c7659210393524c1efc3efafa151bd85d196fa98fce50a",
-                "sha256:3262573d0d60fc6b9d0e0e6e666db0e5045cbe8a531779aa0deb3b425ec5a282",
-                "sha256:358e96cfffc185ab8f6e7e425c7bb028931ed08d65402fbcf3f4e1bff6e66556",
-                "sha256:37c7db824b5687fbd7ea5519acfd054c905951acc53503547c86be3db0580134",
-                "sha256:39b9554dfe60f878e0c6ff8a460708db6e1b1c9cc6da2c74df2955adf83e355d",
-                "sha256:42b96a77acf8b2d06821600fa87c208046decc13bd22a4a0e65c5c973443e0da",
-                "sha256:5b37dde5035d3c219324cac0e69d96495970977f310b306fa2df5910e1f329a1",
-                "sha256:5d35819f5566d0dd254f273d60cf4a2dcdd3ae3003dfd412d40b3fe8ffd87509",
-                "sha256:5df73aa465e53549bd03c819c1bc69fb85529a5e1a693b7b6cb64408dd3970d1",
-                "sha256:7075b361f7a4d0d4165439992d0b8a3cdfad1f302bf246ed9308a2e33b046bd3",
-                "sha256:7678b5a667b0381c173abe530d7bdb0e6e3b98e062490618f04b80ca62686d96",
-                "sha256:7dfd996192ff8a535458c17f22ff5eb78b83504c34d10eefac0c77b1322609e2",
-                "sha256:8a3be5d31d02c60f84c4fd4c98c5e3a97b49f32e16861367f67c49425f955b28",
-                "sha256:9812e53369c469506b123aee9dcb56d50c82fad60c5df87feb5ff59af5b5f55c",
-                "sha256:9b6f7ba4e78c52c1a291d0c0c0bd745d19adde1a9e1c03cb899f0c6efd6f8033",
-                "sha256:a85bc1d7c3bba89b3d8c892bc0458de504f8b3bcca18892e6ed15b5f7a52ad9d",
-                "sha256:aa6b9c843ad645ebb12616de848cc4e25a40f633ccc293c3c9fe34107c02c2ea",
-                "sha256:bae1aa56ee00746798beafe486daa7cfb586cd395c6ce822ba3068e48d761bc0",
-                "sha256:bae96e26510e4825d5910a196bf6b5a11a18b87d9278db6d08413be8ea799469",
-                "sha256:bd78df3b594013b227bf31d0301566dc50ba6f40df38a70ded731d5a8f2cb071",
-                "sha256:c2711197154f46d06f73542c539a0ff5411f1951fab391e0a4ac8359badef719",
-                "sha256:d998c20e3deed234fca993fd6c8314cb7cbfda05fd170f1bd75bb5d7421c3c5a",
-                "sha256:df4f840d77d9e37136f8e6b432fecc9d6b8730f18f896e90628712c793466ce6",
-                "sha256:f5653c2581acb038319e6705d4e3593677676df14b112f13e0b5b44b6a18df1a",
-                "sha256:f7c7aa485a2e2250d455148470ffd0195eecc3d845122635202d7467d6f7b4cf",
-                "sha256:f9e2c66a6493147de835f207f198540a56b26745ce4f272fbc7c2f2cfebeb729"
-            ],
-            "version": "==1.12.1"
-=======
                 "sha256:08090454ff236239e583a9119d0502a6b9817594c0a3714dd1d8593f2350ba11",
                 "sha256:0fd93b32d96d7ce46d0fb0db6d82f73e2e6ee37696a0fed152240c780ff99d16",
                 "sha256:11651532fefba063d372e41826ab669b666d7a92e90dd019f31aefa7cf18e0e0",
@@ -1206,7 +1107,6 @@
                 "sha256:fa1e30ea308da2ffa91a35042e612340e7c7fcd8614581c85139850b2e18fd17"
             ],
             "version": "==1.12.0"
->>>>>>> 99fe7ec7
         },
         "chardet": {
             "hashes": [
@@ -1223,8 +1123,6 @@
             "index": "pypi",
             "version": "==7.0"
         },
-<<<<<<< HEAD
-=======
         "coincurve": {
             "hashes": [
                 "sha256:0b814c5b4d3292a5dc96c1590099f5bf4c76d72c5db5f9486159e8d7346d659c",
@@ -1248,7 +1146,6 @@
             "index": "pypi",
             "version": "==11.0.0"
         },
->>>>>>> 99fe7ec7
         "colorama": {
             "hashes": [
                 "sha256:05eed71e2e327246ad6b38c540c4a3117230b19679b875190486ddd2d721422d",
@@ -1710,21 +1607,6 @@
             "version": "==2.4.2"
         },
         "parsimonious": {
-<<<<<<< HEAD
-=======
-            "hashes": [
-                "sha256:3add338892d580e0cb3b1a39e4a1b427ff9f687858fdd61097053742391a9f6b"
-            ],
-            "version": "==0.8.1"
-        },
-        "pathtools": {
-            "hashes": [
-                "sha256:7c35c5421a39bb82e58018febd90e3b6e5db34c5443aaaf742b3f33d4655f1c0"
-            ],
-            "version": "==0.1.2"
-        },
-        "pbr": {
->>>>>>> 99fe7ec7
             "hashes": [
                 "sha256:3add338892d580e0cb3b1a39e4a1b427ff9f687858fdd61097053742391a9f6b"
             ],
@@ -2089,19 +1971,6 @@
         },
         "regex": {
             "hashes": [
-<<<<<<< HEAD
-                "sha256:204eb661cae77f060ec8133e5b96ba47d1531b75ff0f9ee43a0b8841467f3bfe",
-                "sha256:4aa0fc3724b47c84121cc779be4da542d0b09cf648423d62d52c8cce1397d476",
-                "sha256:91af69ec1b09db8bf384508dc5108c164b4e020f857aa5c124334c078d387baf",
-                "sha256:9e0cce32ac5dc3a8d1ed7f302f4e0b29c22f4c0c1130e7e73f4e13aa73207599",
-                "sha256:a6d4ac6c806ea918659a9eae6f4356ffc58b400ee8856d8b4019ff7df02d25ff",
-                "sha256:beb4110192b1aec2923e86d991dbff4bd599de4aee732d1197aba9bb9cbb4b29",
-                "sha256:eb471ab4e82f1883c7e1001a81be06ff1271ac54fa73c38ca1f198d4892c1132",
-                "sha256:eee9f554a6119d8de098510a2ce243edda9d69bd13b4a1ba5cd94018a3222078",
-                "sha256:f39b7e56ad5b194eec5d22cac95d0feebeea43d5967bd8bfbefef402c0821c8c"
-            ],
-            "version": "==2019.2.18"
-=======
                 "sha256:017bf6f893db109dc5f82b902019f6fe089e605af5e1f0f6f7271f936b411eb4",
                 "sha256:0969fdb610435d7f49dc5518f7642d7b1319ef19f0c3f1bd4d972afbb9877aa7",
                 "sha256:3679f269790c87bd04e003e60e098b1be5392f17c48d28c2a3b9d16b3dcbca2a",
@@ -2113,7 +1982,6 @@
                 "sha256:a22a11e9dd6e46529dc4409bd6c449f3e7525aa4b0d5e9b23363302cfe4db8e4"
             ],
             "version": "==2019.2.7"
->>>>>>> 99fe7ec7
         },
         "requests": {
             "hashes": [
@@ -2188,11 +2056,11 @@
         },
         "sphinx": {
             "hashes": [
-                "sha256:230af939a2f678ab4f2a0a948c3b24a822a0d280821859caaefb750ef7413003",
-                "sha256:835c701420102a0a71ba2ed54a5bada2da6fd01263bf6dc8c5c80c798e27709c"
-            ],
-            "index": "pypi",
-            "version": "==2.0.0b1"
+                "sha256:b53904fa7cb4b06a39409a492b949193a1b68cc7241a1a8ce9974f86f0d24287",
+                "sha256:c1c00fc4f6e8b101a0d037065043460dffc2d507257f2f11acaed71fd2b0c83c"
+            ],
+            "index": "pypi",
+            "version": "==1.8.4"
         },
         "sphinx-rtd-theme": {
             "hashes": [
@@ -2202,80 +2070,12 @@
             "index": "pypi",
             "version": "==0.4.3"
         },
-        "sphinxcontrib-applehelp": {
-            "hashes": [
-                "sha256:edaa0ab2b2bc74403149cb0209d6775c96de797dfd5b5e2a71981309efab3897",
-                "sha256:fb8dee85af95e5c30c91f10e7eb3c8967308518e0f7488a2828ef7bc191d0d5d"
-            ],
-            "version": "==1.0.1"
-        },
-        "sphinxcontrib-devhelp": {
-            "hashes": [
-                "sha256:6c64b077937330a9128a4da74586e8c2130262f014689b4b89e2d08ee7294a34",
-                "sha256:9512ecb00a2b0821a146736b39f7aeb90759834b07e81e8cc23a9c70bacb9981"
-            ],
-            "version": "==1.0.1"
-        },
-        "sphinxcontrib-htmlhelp": {
-            "hashes": [
-                "sha256:0d691ca8edf5995fbacfe69b191914256071a94cbad03c3688dca47385c9206c",
-                "sha256:e31c8271f5a8f04b620a500c0442a7d5cfc1a732fa5c10ec363f90fe72af0cb8"
-            ],
-            "version": "==1.0.1"
-        },
-        "sphinxcontrib-jsmath": {
-            "hashes": [
-                "sha256:2ec2eaebfb78f3f2078e73666b1415417a116cc848b72e5172e596c871103178",
-                "sha256:a9925e4a4587247ed2191a22df5f6970656cb8ca2bd6284309578f2153e0c4b8"
-            ],
-            "version": "==1.0.1"
-        },
-        "sphinxcontrib-qthelp": {
-            "hashes": [
-                "sha256:18ec9f74ea2c92fd512d5f3b532d6ab4ac2be76b12cc2490f7729842ba2a60c9",
-                "sha256:f39159b45de6d3d86c30874a3220be4f8e75ed12c71aff50cb8b2cac46e240f0"
-            ],
-            "version": "==1.0.1"
-        },
-        "sphinxcontrib-serializinghtml": {
-            "hashes": [
-                "sha256:01d9b2617d7e8ddf7a00cae091f08f9fa4db587cc160b493141ee56710810932",
-                "sha256:392187ac558863b8aff0d76dc78e0731fed58f3b06e2b00e22995dcdb630f213"
-            ],
-            "version": "==1.1.1"
-        },
-        "sqlalchemy": {
-            "hashes": [
-                "sha256:7dede29f121071da9873e7b8c98091874617858e790dc364ffaab4b09d81216c"
-            ],
-            "index": "pypi",
-            "version": "==1.3.0b3"
-        },
-        "toolz": {
-            "hashes": [
-                "sha256:929f0a7ea7f61c178bd951bdae93920515d3fbdbafc8e6caf82d752b9b3b31c9"
-            ],
-            "version": "==0.9.0"
-        },
-        "trie": {
-            "hashes": [
-                "sha256:028949f9c7d14c6635dc331ecd00fa760e6688c8926cc2fcafd044260b1211b5",
-                "sha256:8c76b26d18619dbc70badfe3abe8a8065f4ec5e8048193349bcad5779e26fc62"
-            ],
-            "version": "==1.3.8"
-        },
-        "twisted": {
-            "hashes": [
-                "sha256:294be2c6bf84ae776df2fc98e7af7d6537e1c5e60a46d33c3ce2a197677da395"
-            ],
-            "version": "==18.9.0"
-        },
-        "txaio": {
-            "hashes": [
-                "sha256:67e360ac73b12c52058219bb5f8b3ed4105d2636707a36a7cdafb56fe06db7fe",
-                "sha256:b6b235d432cc58ffe111b43e337db71a5caa5d3eaa88f0eacf60b431c7626ef5"
-            ],
-            "version": "==18.8.1"
+        "sphinxcontrib-websupport": {
+            "hashes": [
+                "sha256:68ca7ff70785cbe1e7bccc71a48b5b6d965d79ca50629606c7861a21b206d9dd",
+                "sha256:9de47f375baf1ea07cdb3436ff39d7a9c76042c10a769c52353ec46e4e8fc3b9"
+            ],
+            "version": "==1.1.0"
         },
         "sqlalchemy": {
             "hashes": [
@@ -2424,7 +2224,6 @@
             "hashes": [
                 "sha256:50d8c638ed7ecb88d90561beedbf720c9b4e851a9fa6c47ebd64e99d166d8a21",
                 "sha256:8bbcb45cc982f48b2ca8fe7e7827c5d792f217ecf1792626f808bf41c3b86051"
-<<<<<<< HEAD
             ],
             "version": "==0.12.0"
         },
@@ -2460,43 +2259,6 @@
                 "sha256:eed88ae03e1ef3a75a0e96a55a99d7937ed03e53d0cffc2451c208db445a2966",
                 "sha256:f99451f3a579e73b5dd58b1b08d1179791d49084371d9a47baad3b22417f0317"
             ],
-=======
-            ],
-            "version": "==0.12.0"
-        },
-        "zope.interface": {
-            "hashes": [
-                "sha256:086707e0f413ff8800d9c4bc26e174f7ee4c9c8b0302fbad68d083071822316c",
-                "sha256:1157b1ec2a1f5bf45668421e3955c60c610e31913cc695b407a574efdbae1f7b",
-                "sha256:11ebddf765bff3bbe8dbce10c86884d87f90ed66ee410a7e6c392086e2c63d02",
-                "sha256:14b242d53f6f35c2d07aa2c0e13ccb710392bcd203e1b82a1828d216f6f6b11f",
-                "sha256:1b3d0dcabc7c90b470e59e38a9acaa361be43b3a6ea644c0063951964717f0e5",
-                "sha256:20a12ab46a7e72b89ce0671e7d7a6c3c1ca2c2766ac98112f78c5bddaa6e4375",
-                "sha256:298f82c0ab1b182bd1f34f347ea97dde0fffb9ecf850ecf7f8904b8442a07487",
-                "sha256:2f6175722da6f23dbfc76c26c241b67b020e1e83ec7fe93c9e5d3dd18667ada2",
-                "sha256:3b877de633a0f6d81b600624ff9137312d8b1d0f517064dfc39999352ab659f0",
-                "sha256:4265681e77f5ac5bac0905812b828c9fe1ce80c6f3e3f8574acfb5643aeabc5b",
-                "sha256:550695c4e7313555549aa1cdb978dc9413d61307531f123558e438871a883d63",
-                "sha256:5f4d42baed3a14c290a078e2696c5f565501abde1b2f3f1a1c0a94fbf6fbcc39",
-                "sha256:62dd71dbed8cc6a18379700701d959307823b3b2451bdc018594c48956ace745",
-                "sha256:7040547e5b882349c0a2cc9b50674b1745db551f330746af434aad4f09fba2cc",
-                "sha256:7e099fde2cce8b29434684f82977db4e24f0efa8b0508179fce1602d103296a2",
-                "sha256:7e5c9a5012b2b33e87980cee7d1c82412b2ebabcb5862d53413ba1a2cfde23aa",
-                "sha256:81295629128f929e73be4ccfdd943a0906e5fe3cdb0d43ff1e5144d16fbb52b1",
-                "sha256:95cc574b0b83b85be9917d37cd2fad0ce5a0d21b024e1a5804d044aabea636fc",
-                "sha256:968d5c5702da15c5bf8e4a6e4b67a4d92164e334e9c0b6acf080106678230b98",
-                "sha256:9e998ba87df77a85c7bed53240a7257afe51a07ee6bc3445a0bf841886da0b97",
-                "sha256:a0c39e2535a7e9c195af956610dba5a1073071d2d85e9d2e5d789463f63e52ab",
-                "sha256:a15e75d284178afe529a536b0e8b28b7e107ef39626a7809b4ee64ff3abc9127",
-                "sha256:a6a6ff82f5f9b9702478035d8f6fb6903885653bff7ec3a1e011edc9b1a7168d",
-                "sha256:b639f72b95389620c1f881d94739c614d385406ab1d6926a9ffe1c8abbea23fe",
-                "sha256:bad44274b151d46619a7567010f7cde23a908c6faa84b97598fd2f474a0c6891",
-                "sha256:bbcef00d09a30948756c5968863316c949d9cedbc7aabac5e8f0ffbdb632e5f1",
-                "sha256:d788a3999014ddf416f2dc454efa4a5dbeda657c6aba031cf363741273804c6b",
-                "sha256:eed88ae03e1ef3a75a0e96a55a99d7937ed03e53d0cffc2451c208db445a2966",
-                "sha256:f99451f3a579e73b5dd58b1b08d1179791d49084371d9a47baad3b22417f0317"
-            ],
->>>>>>> 99fe7ec7
             "version": "==4.6.0"
         }
     }
