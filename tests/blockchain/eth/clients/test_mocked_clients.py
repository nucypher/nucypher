import datetime
<<<<<<< HEAD
import pytest
=======

import pytest
from web3 import HTTPProvider, IPCProvider, WebsocketProvider
>>>>>>> 3cd061b1

from nucypher.blockchain.eth.clients import (
    Web3Client,
    GethClient,
    ParityClient,
    GanacheClient,
    InfuraClient,
    PUBLIC_CHAINS
)
from nucypher.blockchain.eth.interfaces import BlockchainInterface


#
# Mock Providers
#

class MockGethProvider:
    endpoint_uri = 'file:///ipc.geth'
    clientVersion = 'Geth/v1.4.11-stable-fed692f6/darwin/go1.7'


class MockParityProvider:
    endpoint_uri = 'file:///ipc.parity'
    clientVersion = 'Parity-Ethereum/v2.5.1-beta-e0141f8-20190510/x86_64-linux-gnu/rustc1.34.1'


class MockGanacheProvider:
    endpoint_uri = 'http://ganache:8445'
    clientVersion = 'EthereumJS TestRPC/v2.1.5/ethereum-js'


class MockInfuraProvider:
    endpoint_uri = 'wss://:@goerli.infura.io/ws/v3/1234567890987654321abcdef'
    clientVersion = 'Geth/v1.8.23-omnibus-2ad89aaa/linux-amd64/go1.11.1'


<<<<<<< HEAD
=======
class MockWebSocketProvider:
    endpoint_uri = 'ws://127.0.0.1:8546'
    clientVersion = 'Geth/v1.8.23-omnibus-2ad89aaa/linux-amd64/go1.11.1'


>>>>>>> 3cd061b1
class SyncedMockW3Eth:

    # Support older and newer versions of web3 py in-test
    version = 5
    chainId = hex(5)
    blockNumber = 5

    def getBlock(self, blockNumber):
        return {
            'timestamp': datetime.datetime.timestamp(datetime.datetime.now() - datetime.timedelta(seconds=25))
        }


class SyncingMockW3Eth(SyncedMockW3Eth):

    _sync_test_limit = 10

    def __init__(self, *args, **kwargs):
        self._syncing_counter = 0

        super().__init__(*args, **kwargs)

    @property
    def syncing(self):

        if self._syncing_counter < self._sync_test_limit:
            self._syncing_counter += 1
            return {
                'currentBlock': self._syncing_counter,
                'highestBlock': self._sync_test_limit,
            }


        return False


    def getBlock(self, blockNumber):
        return {
            'timestamp': datetime.datetime.timestamp(datetime.datetime.now() - datetime.timedelta(seconds=500))
        }


class MockedW3GethWithPeers:

    @property
    def admin(self):

        class GethAdmin:

            def peers(self):
                return [1, 2, 3]

        return GethAdmin()


class MockedW3GethWithNoPeers:

    @property
    def admin(self):

        class GethAdmin:

            def peers(self):
                return []

        return GethAdmin()


#
# Mock Web3
#

class SyncedMockWeb3:

    net = SyncedMockW3Eth()
    eth = SyncedMockW3Eth()
    geth = MockedW3GethWithPeers()

    def __init__(self, provider):
        self.provider = provider

    @property
    def clientVersion(self):
        return self.provider.clientVersion

    @property
    def isConnected(self):
        return lambda: True


class SyncingMockWeb3(SyncedMockWeb3):

    net = SyncingMockW3Eth()
    eth = SyncingMockW3Eth()


class SyncingMockWeb3NoPeers(SyncingMockWeb3):

    geth = MockedW3GethWithNoPeers()


# Mock Blockchain
#

class BlockchainInterfaceTestBase(BlockchainInterface):

    Web3 = SyncedMockWeb3

    def _configure_registry(self, *args, **kwargs):
        pass

    def _setup_solidity(self, *args, **kwargs):
        pass

    def attach_middleware(self):
        pass


<<<<<<< HEAD
=======
class ProviderTypeTestClient(BlockchainInterfaceTestBase):
    def __init__(self,
                 expected_provider_class,
                 actual_provider_to_attach,
                 *args,
                 **kwargs):
        super().__init__(*args, **kwargs)
        self.expected_provider_class = expected_provider_class
        self.test_provider_to_attach = actual_provider_to_attach

    def _attach_provider(self, *args, **kwargs) -> None:
        super()._attach_provider(*args, **kwargs)

        # check type
        assert isinstance(self.provider, self.expected_provider_class)

        super()._attach_provider(provider=self.test_provider_to_attach)


>>>>>>> 3cd061b1
class InfuraTestClient(BlockchainInterfaceTestBase):

    def _attach_provider(self, *args, **kwargs) -> None:
        super()._attach_provider(provider=MockInfuraProvider())


class GethClientTestBlockchain(BlockchainInterfaceTestBase):

    def _attach_provider(self, *args, **kwargs) -> None:
        super()._attach_provider(provider=MockGethProvider())

    def _get_infura_provider(self):
        return MockInfuraProvider()

    @property
    def is_local(self):
        return int(self.w3.net.version) not in PUBLIC_CHAINS


class ParityClientTestInterface(BlockchainInterfaceTestBase):

    def _attach_provider(self, *args, **kwargs) -> None:
        super()._attach_provider(provider=MockParityProvider())


class GanacheClientTestInterface(BlockchainInterfaceTestBase):

    def _attach_provider(self, *args, **kwargs) -> None:
        super()._attach_provider(provider=MockGanacheProvider())


def test_client_no_provider():
    with pytest.raises(BlockchainInterface.NoProvider) as e:
        interface = BlockchainInterfaceTestBase()
        interface.connect()


def test_geth_web3_client():
    interface = GethClientTestBlockchain(provider_uri='file:///ipc.geth')
    interface.connect()

    assert isinstance(interface.client, GethClient)
    assert interface.client.node_technology == 'Geth'
    assert interface.client.node_version == 'v1.4.11-stable-fed692f6'
    assert interface.client.platform == 'darwin'
    assert interface.client.backend == 'go1.7'

    assert interface.client.is_local is False
    assert interface.client.chain_id == 5  # Hardcoded above


<<<<<<< HEAD
def test_infura_web3_client():
    interface = InfuraTestClient(provider_uri='infura://1234567890987654321abcdef')
    interface.connect(fetch_registry=False, sync_now=False)
=======
def test_autodetect_provider_type_file(tempfile_path):

    interface = ProviderTypeTestClient(provider_uri=tempfile_path,  # existing file for test
                                       expected_provider_class=IPCProvider,
                                       actual_provider_to_attach=MockGethProvider())
    interface.connect()
    assert isinstance(interface.client, GethClient)


def test_autodetect_provider_type_file_none_existent():
    with pytest.raises(BlockchainInterface.UnsupportedProvider) as e:
        interface = BlockchainInterfaceTestBase(provider_uri='/none_existent.ipc.geth')
        interface.connect()

    assert "invalid or unsupported blockchain provider URI" in str(e)


def test_detect_provider_type_file():
    interface = ProviderTypeTestClient(provider_uri='file:///ipc.geth',
                                       expected_provider_class=IPCProvider,
                                       actual_provider_to_attach=MockGethProvider())
    interface.connect()
    assert isinstance(interface.client, GethClient)


def test_detect_provider_type_ipc():
    interface = ProviderTypeTestClient(provider_uri='ipc:///ipc.geth',
                                       expected_provider_class=IPCProvider,
                                       actual_provider_to_attach=MockGethProvider())
    interface.connect()
    assert isinstance(interface.client, GethClient)


def test_detect_provider_type_http():
    interface = ProviderTypeTestClient(provider_uri='http://ganache:8445',
                                       expected_provider_class=HTTPProvider,
                                       actual_provider_to_attach=MockGanacheProvider())
    interface.connect()
    assert isinstance(interface.client, GanacheClient)


def test_detect_provider_type_https():
    interface = ProviderTypeTestClient(provider_uri='https://ganache:8445',
                                       expected_provider_class=HTTPProvider,
                                       actual_provider_to_attach=MockGanacheProvider())
    interface.connect()
    assert isinstance(interface.client, GanacheClient)


def test_detect_provider_type_ws():
    interface = ProviderTypeTestClient(provider_uri='ws://127.0.0.1:8546',
                                       expected_provider_class=WebsocketProvider,
                                       actual_provider_to_attach=MockWebSocketProvider())
    interface.connect()
    assert isinstance(interface.client, GethClient)


def test_infura_web3_client():
    interface = InfuraTestClient(provider_uri='infura://1234567890987654321abcdef')
    interface.connect()
>>>>>>> 3cd061b1

    assert isinstance(interface.client, InfuraClient)

    assert interface.client.node_technology == 'Geth'
    assert interface.client.node_version == 'v1.8.23-omnibus-2ad89aaa'
    assert interface.client.platform == 'linux-amd64'
    assert interface.client.backend == 'go1.11.1'
    assert interface.client.is_local is False
    assert interface.client.chain_id == 5

    assert interface.client.unlock_account('address', 'password')  # Returns True on success


def test_parity_web3_client():
    interface = ParityClientTestInterface(provider_uri='file:///ipc.parity')
    interface.connect()

    assert isinstance(interface.client, ParityClient)
    assert interface.client.node_technology == 'Parity-Ethereum'
    assert interface.client.node_version == 'v2.5.1-beta-e0141f8-20190510'
    assert interface.client.platform == 'x86_64-linux-gnu'
    assert interface.client.backend == 'rustc1.34.1'


def test_ganache_web3_client():
    interface = GanacheClientTestInterface(provider_uri='http://ganache:8445')
    interface.connect()

    assert isinstance(interface.client, GanacheClient)
    assert interface.client.node_technology == 'EthereumJS TestRPC'
    assert interface.client.node_version == 'v2.1.5'
    assert interface.client.platform is None
    assert interface.client.backend == 'ethereum-js'
    assert interface.client.is_local


def test_synced_geth_client():

    class SyncedBlockchainInterface(GethClientTestBlockchain):

        Web3 = SyncedMockWeb3

    interface = SyncedBlockchainInterface(provider_uri='file:///ipc.geth')
<<<<<<< HEAD
    interface.connect(fetch_registry=False, sync_now=False)
=======
    interface.connect()
>>>>>>> 3cd061b1

    assert interface.client._has_latest_block()
    assert interface.client.sync()


def test_unsynced_geth_client():

    GethClient.SYNC_SLEEP_DURATION = .1

    class NonSyncedBlockchainInterface(GethClientTestBlockchain):

        Web3 = SyncingMockWeb3

    interface = NonSyncedBlockchainInterface(provider_uri='file:///ipc.geth')
<<<<<<< HEAD
    interface.connect(fetch_registry=False, sync_now=False)
=======
    interface.connect()
>>>>>>> 3cd061b1

    assert interface.client._has_latest_block() is False
    assert interface.client.syncing

    assert len(list(interface.client.sync())) == 8


<<<<<<< HEAD

=======
>>>>>>> 3cd061b1
def test_no_peers_unsynced_geth_client():

    GethClient.PEERING_TIMEOUT = 1

    class NonSyncedNoPeersBlockchainInterface(GethClientTestBlockchain):

        Web3 = SyncingMockWeb3NoPeers

    interface = NonSyncedNoPeersBlockchainInterface(provider_uri='file:///ipc.geth')
<<<<<<< HEAD
    interface.connect(fetch_registry=False, sync_now=False)
=======
    interface.connect()
>>>>>>> 3cd061b1

    assert interface.client._has_latest_block() is False
    with pytest.raises(Web3Client.SyncTimeout):
        list(interface.client.sync())<|MERGE_RESOLUTION|>--- conflicted
+++ resolved
@@ -1,11 +1,7 @@
 import datetime
-<<<<<<< HEAD
-import pytest
-=======
 
 import pytest
 from web3 import HTTPProvider, IPCProvider, WebsocketProvider
->>>>>>> 3cd061b1
 
 from nucypher.blockchain.eth.clients import (
     Web3Client,
@@ -42,14 +38,11 @@
     clientVersion = 'Geth/v1.8.23-omnibus-2ad89aaa/linux-amd64/go1.11.1'
 
 
-<<<<<<< HEAD
-=======
 class MockWebSocketProvider:
     endpoint_uri = 'ws://127.0.0.1:8546'
     clientVersion = 'Geth/v1.8.23-omnibus-2ad89aaa/linux-amd64/go1.11.1'
 
 
->>>>>>> 3cd061b1
 class SyncedMockW3Eth:
 
     # Support older and newer versions of web3 py in-test
@@ -168,8 +161,6 @@
         pass
 
 
-<<<<<<< HEAD
-=======
 class ProviderTypeTestClient(BlockchainInterfaceTestBase):
     def __init__(self,
                  expected_provider_class,
@@ -189,7 +180,6 @@
         super()._attach_provider(provider=self.test_provider_to_attach)
 
 
->>>>>>> 3cd061b1
 class InfuraTestClient(BlockchainInterfaceTestBase):
 
     def _attach_provider(self, *args, **kwargs) -> None:
@@ -241,11 +231,6 @@
     assert interface.client.chain_id == 5  # Hardcoded above
 
 
-<<<<<<< HEAD
-def test_infura_web3_client():
-    interface = InfuraTestClient(provider_uri='infura://1234567890987654321abcdef')
-    interface.connect(fetch_registry=False, sync_now=False)
-=======
 def test_autodetect_provider_type_file(tempfile_path):
 
     interface = ProviderTypeTestClient(provider_uri=tempfile_path,  # existing file for test
@@ -306,7 +291,6 @@
 def test_infura_web3_client():
     interface = InfuraTestClient(provider_uri='infura://1234567890987654321abcdef')
     interface.connect()
->>>>>>> 3cd061b1
 
     assert isinstance(interface.client, InfuraClient)
 
@@ -350,11 +334,7 @@
         Web3 = SyncedMockWeb3
 
     interface = SyncedBlockchainInterface(provider_uri='file:///ipc.geth')
-<<<<<<< HEAD
-    interface.connect(fetch_registry=False, sync_now=False)
-=======
-    interface.connect()
->>>>>>> 3cd061b1
+    interface.connect()
 
     assert interface.client._has_latest_block()
     assert interface.client.sync()
@@ -369,11 +349,7 @@
         Web3 = SyncingMockWeb3
 
     interface = NonSyncedBlockchainInterface(provider_uri='file:///ipc.geth')
-<<<<<<< HEAD
-    interface.connect(fetch_registry=False, sync_now=False)
-=======
-    interface.connect()
->>>>>>> 3cd061b1
+    interface.connect()
 
     assert interface.client._has_latest_block() is False
     assert interface.client.syncing
@@ -381,10 +357,6 @@
     assert len(list(interface.client.sync())) == 8
 
 
-<<<<<<< HEAD
-
-=======
->>>>>>> 3cd061b1
 def test_no_peers_unsynced_geth_client():
 
     GethClient.PEERING_TIMEOUT = 1
@@ -394,11 +366,7 @@
         Web3 = SyncingMockWeb3NoPeers
 
     interface = NonSyncedNoPeersBlockchainInterface(provider_uri='file:///ipc.geth')
-<<<<<<< HEAD
-    interface.connect(fetch_registry=False, sync_now=False)
-=======
-    interface.connect()
->>>>>>> 3cd061b1
+    interface.connect()
 
     assert interface.client._has_latest_block() is False
     with pytest.raises(Web3Client.SyncTimeout):
