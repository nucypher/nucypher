import datetime
import json
import os
import shutil
from base64 import b64decode
from collections import namedtuple

import maya
import pytest
import pytest_twisted as pt
from twisted.internet import threads
from web3 import Web3

from nucypher.cli.main import nucypher_cli
from nucypher.config.characters import AliceConfiguration, BobConfiguration
from nucypher.crypto.kits import UmbralMessageKit
from nucypher.utilities.sandbox.constants import INSECURE_DEVELOPMENT_PASSWORD, TEMPORARY_DOMAIN, TEST_PROVIDER_URI
from nucypher.utilities.sandbox.ursula import start_pytest_ursula_services

PLAINTEXT = "I'm bereaved, not a sap!"


class MockSideChannel:

    PolicyAndLabel = namedtuple('PolicyAndLabel', ['encrypting_key', 'label'])
    BobPublicKeys = namedtuple('BobPublicKeys', ['bob_encrypting_key', 'bob_verifying_key'])

    class NoMessageKits(Exception):
        pass

    class NoPolicies(Exception):
        pass

    def __init__(self):
        self.__message_kits = []
        self.__policies = []
        self.__alice_public_keys = []
        self.__bob_public_keys = []

    def save_message_kit(self, message_kit: str) -> None:
        self.__message_kits.append(message_kit)

    def fetch_message_kit(self) -> UmbralMessageKit:
        if self.__message_kits:
            message_kit = self.__message_kits.pop()
            return message_kit
        raise self.NoMessageKits

    def save_policy(self, policy: PolicyAndLabel):
        self.__policies.append(policy)

    def fetch_policy(self) -> PolicyAndLabel:
        if self.__policies:
            policy = self.__policies[0]
            return policy
        raise self.NoPolicies

    def save_alice_pubkey(self, public_key):
        self.__alice_public_keys.append(public_key)

    def fetch_alice_pubkey(self):
        policy = self.__alice_public_keys.pop()
        return policy

    def save_bob_public_keys(self, public_keys: BobPublicKeys):
        self.__bob_public_keys.append(public_keys)

    def fetch_bob_public_keys(self) -> BobPublicKeys:
        policy = self.__bob_public_keys.pop()
        return policy


@pt.inlineCallbacks
def test_federated_cli_lifecycle(click_runner,
                                 testerchain,
                                 random_policy_label,
                                 federated_ursulas,
                                 custom_filepath,
                                 custom_filepath_2,
                                 mock_primary_registry_filepath):
    yield _cli_lifecycle(click_runner,
                         testerchain,
                         random_policy_label,
                         federated_ursulas,
                         custom_filepath,
                         custom_filepath_2,
                         mock_primary_registry_filepath)


@pt.inlineCallbacks
def test_decentralized_cli_lifecycle(click_runner,
                                     testerchain,
                                     random_policy_label,
                                     blockchain_ursulas,
                                     custom_filepath,
                                     custom_filepath_2,
                                     mock_primary_registry_filepath):
    yield _cli_lifecycle(click_runner,
                         testerchain,
                         random_policy_label,
                         blockchain_ursulas,
                         custom_filepath,
                         custom_filepath_2,
                         mock_primary_registry_filepath)


def _cli_lifecycle(click_runner,
                   testerchain,
                   random_policy_label,
                   ursulas,
                   custom_filepath,
                   custom_filepath_2,
                   mock_primary_registry_filepath):
    """
    This is an end to end integration test that runs each cli call
    in it's own process using only CLI character control entry points,
    and a mock side channel that runs in the control process
    """
    federated = list(ursulas)[0].federated_only

    # Boring Setup Stuff
    alice_config_root = custom_filepath
    bob_config_root = custom_filepath_2
    envvars = {'NUCYPHER_KEYRING_PASSWORD': INSECURE_DEVELOPMENT_PASSWORD}

    # A side channel exists - Perhaps a dApp
    side_channel = MockSideChannel()

    shutil.rmtree(custom_filepath, ignore_errors=True)
    shutil.rmtree(custom_filepath_2, ignore_errors=True)

    """
    Scene 1: Alice Installs nucypher to a custom filepath and examines her configuration
    """

    # Alice performs an installation for the first time
    alice_init_args = ('alice', 'init',
                       '--network', TEMPORARY_DOMAIN,
                       '--config-root', alice_config_root)
    if federated:
        alice_init_args += ('--federated-only', )
    else:
        alice_init_args += ('--provider', TEST_PROVIDER_URI,
<<<<<<< HEAD
                            '--no-registry',
                            '--pay-with', testerchain.alice_account)
=======
                            '--pay-with', testerchain.alice_account,
                            '--registry-filepath', mock_primary_registry_filepath)
>>>>>>> 3cd061b1

    alice_init_response = click_runner.invoke(nucypher_cli, alice_init_args, catch_exceptions=False, env=envvars)
    assert alice_init_response.exit_code == 0

    # Alice uses her configuration file to run the character "view" command
    alice_configuration_file_location = os.path.join(alice_config_root, AliceConfiguration.generate_filename())
    alice_view_args = ('alice', 'public-keys',
                       '--json-ipc',
                       '--config-file', alice_configuration_file_location)

    alice_view_result = click_runner.invoke(nucypher_cli,
                                            alice_view_args,
                                            input=INSECURE_DEVELOPMENT_PASSWORD,
                                            catch_exceptions=False,
                                            env=envvars)

    assert alice_view_result.exit_code == 0
    alice_view_response = json.loads(alice_view_result.output)

    # Alice expresses her desire to participate in data sharing with nucypher
    # by saving her public key somewhere Bob and Enrico can find it.
    side_channel.save_alice_pubkey(alice_view_response['result']['alice_verifying_key'])

    """
    Scene 2: Bob installs nucypher, examines his configuration and expresses his
    interest to participate in data retrieval by posting his public keys somewhere public (side-channel).
    """
    bob_init_args = ('bob', 'init',
                     '--network', TEMPORARY_DOMAIN,
                     '--config-root', bob_config_root)
    if federated:
        bob_init_args += ('--federated-only', )
    else:
        bob_init_args += ('--provider', TEST_PROVIDER_URI,
                          '--no-registry',
                          '--checksum-address', testerchain.bob_account)

    bob_init_response = click_runner.invoke(nucypher_cli, bob_init_args, catch_exceptions=False, env=envvars)
    assert bob_init_response.exit_code == 0

    # Alice uses her configuration file to run the character "view" command
    bob_configuration_file_location = os.path.join(bob_config_root, BobConfiguration.generate_filename())
    bob_view_args = ('bob', 'public-keys',
                     '--json-ipc',
                     '--config-file', bob_configuration_file_location)

    bob_view_result = click_runner.invoke(nucypher_cli, bob_view_args, catch_exceptions=False, env=envvars)
    assert bob_view_result.exit_code == 0
    bob_view_response = json.loads(bob_view_result.output)

    # Bob interacts with the sidechannel
    bob_public_keys = MockSideChannel.BobPublicKeys(bob_view_response['result']['bob_encrypting_key'],
                                                    bob_view_response['result']['bob_verifying_key'])

    side_channel.save_bob_public_keys(bob_public_keys)

    """
    Scene 3: Alice derives a policy keypair, and saves it's public key to a sidechannel.
    """

    random_label = random_policy_label.decode()  # Unicode string

    derive_args = ('alice', 'derive-policy-pubkey',
                   '--mock-networking',
                   '--json-ipc',
                   '--config-file', alice_configuration_file_location,
                   '--label', random_label)

    derive_response = click_runner.invoke(nucypher_cli, derive_args, catch_exceptions=False, env=envvars)
    assert derive_response.exit_code == 0

    derive_response = json.loads(derive_response.output)
    assert derive_response['result']['label'] == random_label

    # Alice and the sidechannel: at Tinagre
    policy = MockSideChannel.PolicyAndLabel(encrypting_key=derive_response['result']['policy_encrypting_key'],
                                            label=derive_response['result']['label'])
    side_channel.save_policy(policy=policy)

    """
    Scene 4: Enrico encrypts some data for some policy public key and saves it to a side channel.
    """
    def enrico_encrypts():

        # Fetch!
        policy = side_channel.fetch_policy()

        enrico_args = ('enrico',
                       'encrypt',
                       '--json-ipc',
                       '--policy-encrypting-key', policy.encrypting_key,
                       '--message', PLAINTEXT)

        encrypt_result = click_runner.invoke(nucypher_cli, enrico_args, catch_exceptions=False, env=envvars)
        assert encrypt_result.exit_code == 0

        encrypt_result = json.loads(encrypt_result.output)
        encrypted_message = encrypt_result['result']['message_kit']    # type: str

        side_channel.save_message_kit(message_kit=encrypted_message)
        return encrypt_result

    def _alice_decrypts(encrypt_result):
        """
        alice forgot what exactly she encrypted for bob.
        she decrypts it just to make sure.
        """
        policy = side_channel.fetch_policy()
        alice_signing_key = side_channel.fetch_alice_pubkey()
        message_kit = encrypt_result['result']['message_kit']

        decrypt_args = (
            'alice', 'decrypt',
            '--mock-networking',
            '--json-ipc',
            '--config-file', alice_configuration_file_location,
            '--message-kit', message_kit,
            '--label', policy.label,
        )

        if federated:
            decrypt_args += ('--federated-only',)

        decrypt_response_fail = click_runner.invoke(nucypher_cli, decrypt_args[0:7], catch_exceptions=False, env=envvars)
        assert decrypt_response_fail.exit_code == 2

        decrypt_response = click_runner.invoke(nucypher_cli, decrypt_args, catch_exceptions=False, env=envvars)
        decrypt_result = json.loads(decrypt_response.output)
        for cleartext in decrypt_result['result']['cleartexts']:
            assert b64decode(cleartext.encode()).decode() == PLAINTEXT

        # replenish the side channel
        side_channel.save_policy(policy=policy)
        side_channel.save_alice_pubkey(alice_signing_key)
        return encrypt_result

    """
    Scene 5: Alice grants access to Bob:
    We catch up with Alice later on, but before she has learned about existing Ursulas...
    """
    if federated:
        teacher = list(ursulas)[0]
    else:
        teacher = list(ursulas)[1]

    teacher_uri = teacher.seed_node_metadata(as_teacher_uri=True)

    # Some Ursula is running somewhere
    def _run_teacher(_encrypt_result):
        start_pytest_ursula_services(ursula=teacher)
        return teacher_uri

    def _grant(teacher_uri):

        # Alice fetched Bob's public keys from the side channel
        bob_keys = side_channel.fetch_bob_public_keys()
        bob_encrypting_key = bob_keys.bob_encrypting_key
        bob_verifying_key = bob_keys.bob_verifying_key

        grant_args = ('alice', 'grant',
                      '--mock-networking',
                      '--json-ipc',
                      '--network', TEMPORARY_DOMAIN,
                      '--teacher', teacher_uri,
                      '--config-file', alice_configuration_file_location,
                      '--m', 2,
                      '--n', 3,
                      '--value', Web3.toWei(1, 'ether'),
                      '--expiration', (maya.now() + datetime.timedelta(days=3)).iso8601(),
                      '--label', random_label,
                      '--bob-encrypting-key', bob_encrypting_key,
                      '--bob-verifying-key', bob_verifying_key)

        if federated:
            grant_args += ('--federated-only',)
        else:
            grant_args += ('--provider', TEST_PROVIDER_URI)

        grant_result = click_runner.invoke(nucypher_cli, grant_args, catch_exceptions=False, env=envvars)
        assert grant_result.exit_code == 0

        grant_result = json.loads(grant_result.output)

        # TODO: Expand test to consider manual treasure map handing
        # # Alice puts the Treasure Map somewhere Bob can get it.
        # side_channel.save_treasure_map(treasure_map=grant_result['result']['treasure_map'])

        return grant_result

    def _bob_retrieves(_grant_result):
        """
        Scene 6: Bob retrieves encrypted data from the side channel and uses nucypher to re-encrypt it
        """

        # Bob interacts with a sidechannel
        ciphertext_message_kit = side_channel.fetch_message_kit()

        policy = side_channel.fetch_policy()
        policy_encrypting_key, label = policy

        alice_signing_key = side_channel.fetch_alice_pubkey()

        retrieve_args = ('bob', 'retrieve',
                         '--mock-networking',
                         '--json-ipc',
                         '--teacher', teacher_uri,
                         '--config-file', bob_configuration_file_location,
                         '--message-kit', ciphertext_message_kit,
                         '--label', label,
                         '--policy-encrypting-key', policy_encrypting_key,
                         '--alice-verifying-key', alice_signing_key)

        if federated:
            retrieve_args += ('--federated-only',)

        retrieve_response = click_runner.invoke(nucypher_cli, retrieve_args, catch_exceptions=False, env=envvars)
        assert retrieve_response.exit_code == 0

        retrieve_response = json.loads(retrieve_response.output)
        for cleartext in retrieve_response['result']['cleartexts']:
            assert b64decode(cleartext.encode()).decode() == PLAINTEXT

        return

    # Run the Callbacks
    d = threads.deferToThread(enrico_encrypts)  # scene 4
    d.addCallback(_alice_decrypts)              # scene 5 (uncertainty)
    d.addCallback(_run_teacher)                 # scene 6 (preamble)
    d.addCallback(_grant)                       # scene 7
    d.addCallback(_bob_retrieves)               # scene 8

    yield d<|MERGE_RESOLUTION|>--- conflicted
+++ resolved
@@ -141,13 +141,8 @@
         alice_init_args += ('--federated-only', )
     else:
         alice_init_args += ('--provider', TEST_PROVIDER_URI,
-<<<<<<< HEAD
-                            '--no-registry',
-                            '--pay-with', testerchain.alice_account)
-=======
                             '--pay-with', testerchain.alice_account,
                             '--registry-filepath', mock_primary_registry_filepath)
->>>>>>> 3cd061b1
 
     alice_init_response = click_runner.invoke(nucypher_cli, alice_init_args, catch_exceptions=False, env=envvars)
     assert alice_init_response.exit_code == 0
